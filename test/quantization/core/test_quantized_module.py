--- conflicted
+++ resolved
@@ -99,23 +99,6 @@
         if torch.backends.quantized.engine == 'qnnpack':
             per_channel = False
 
-<<<<<<< HEAD
-        # use_fused -> quantized class
-        class_map = {
-            'none': nnq.Linear,
-            'relu': nniq.LinearReLU,
-            'leaky_relu': nniq.LinearLeakyReLU,
-            'tanh': nniq.LinearTanh,
-        }
-        q_module_name_map = {
-            'none': 'QuantizedLinear',
-            'relu': 'QuantizedLinearReLU',
-            'leaky_relu': 'QuantizedLinearLeakyReLU',
-            'tanh': 'QuantizedLinearTanh',
-        }
-
-=======
->>>>>>> 942c061a
         W = torch.rand(out_features, in_features).float()
         if per_channel:
             scale_tensor = torch.ones(out_features, dtype=torch.double)
@@ -157,19 +140,7 @@
         # Check if the module implementation matches calling the
         # ops directly
         W_pack = qlinear._packed_params._packed_params
-<<<<<<< HEAD
-        if post_op == 'relu':
-            Z_ref = torch.ops.quantized.linear_relu(X_q, W_pack, scale, zero_point)
-        elif post_op == 'leaky_relu':
-            Z_ref = torch.ops.quantized.linear_leaky_relu(
-                X_q, W_pack, scale, zero_point, **post_ops_kwargs)
-        elif post_op == 'tanh':
-            Z_ref = torch.ops.quantized.linear_tanh(X_q, W_pack, scale, zero_point)
-        else:
-            Z_ref = torch.ops.quantized.linear(X_q, W_pack, scale, zero_point)
-=======
         Z_ref = qlinear_op(X_q, W_pack, scale, zero_point, **post_ops_kwargs)
->>>>>>> 942c061a
 
         self.assertEqual(Z_ref, Z_q)
         self.assertTrue(module_name in str(qlinear))
@@ -1126,11 +1097,12 @@
                 [4, 8],  # out_features
                 [True, False],  # use_bias
                 [True, False])  # negative slope
-            post_op = 'tanh'
             for (batch_size, in_features, out_features, use_bias,
                  per_channel) in options:
                 self._test_linear_api_impl(
-                    batch_size, in_features, out_features, use_bias, post_op,
+                    nniq.LinearTanh, 'QuantizedLinearTanh',
+                    torch.ops.quantized.linear_tanh,
+                    batch_size, in_features, out_features, use_bias,
                     per_channel)
 
 class TestDynamicQuantizedModule(QuantizationTestCase):
