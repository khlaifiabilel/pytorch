--- conflicted
+++ resolved
@@ -3127,11 +3127,7 @@
 - func: mv(Tensor self, Tensor vec) -> Tensor
   variants: function, method
   dispatch:
-<<<<<<< HEAD
-    CPU, CUDA, SparseCsrCUDA: mv
-=======
     CompositeExplicitAutograd: mv
->>>>>>> 0b2f68ea
     SparseCPU, SparseCUDA, SparseCsrCPU: mv_sparse
 
 - func: mv.out(Tensor self, Tensor vec, *, Tensor(a!) out) -> Tensor(a!)
@@ -10741,7 +10737,6 @@
   variants: function
 
 - func: linalg_matrix_rank.atol_rtol_tensor_out(Tensor input, *, Tensor? atol=None, Tensor? rtol=None, bool hermitian=False, Tensor(a!) out) -> Tensor(a!)
-<<<<<<< HEAD
   python_module: linalg
   variants: function
 
@@ -10755,21 +10750,6 @@
   python_module: linalg
   variants: function
 
-=======
-  python_module: linalg
-  variants: function
-
-- func: linalg_matrix_rank.atol_rtol_float(Tensor self, *, float? atol=None, float? rtol=None, bool hermitian=False) -> Tensor
-  cpp_no_default_args: ['atol', 'rtol']
-  python_module: linalg
-  variants: function
-
-- func: linalg_matrix_rank.atol_rtol_float_out(Tensor self, *, float? atol=None, float? rtol=None, bool hermitian=False, Tensor(a!) out) -> Tensor(a!)
-  cpp_no_default_args: ['atol', 'rtol']
-  python_module: linalg
-  variants: function
-
->>>>>>> 0b2f68ea
 - func: linalg_matrix_rank(Tensor self, float tol, bool hermitian=False) -> Tensor
   python_module: linalg
   variants: function
