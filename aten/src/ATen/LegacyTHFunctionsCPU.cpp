#include <ATen/LegacyTHFunctionsCPU.h>

#include <ATen/ATen.h>
#include <ATen/Utils.h>
#include <ATen/NamedTensorUtils.h>
#include <ATen/CPUGeneratorImpl.h>
#include <ATen/ExpandUtils.h>
#include <TH/TH.h>
#include <TH/THTensor.hpp>


namespace at {
namespace native {
namespace legacy {
namespace cpu {

namespace {
  ScalarType infer_scalar_type(const Tensor & t) {
    return t.scalar_type();
  }
  ScalarType infer_scalar_type(const TensorList & tl) {
    TORCH_CHECK(tl.size() > 0, "expected a non-empty list of Tensors");
    return tl[0].scalar_type();
  }

  TensorOptions options(ScalarType s) {
    return TensorOptions().dtype(s)
                          .device(DeviceType::CPU)
                          .layout(kStrided);
  }

  Allocator* allocator() {
    return getCPUAllocator();
  }
}

Tensor & _th_nonzero_out(Tensor & result, const Tensor & self) {
    // DeviceGuard omitted
    auto dispatch_scalar_type = infer_scalar_type(self);

    switch (dispatch_scalar_type) {
        case ScalarType::Bool: {
            auto result_ = checked_dense_tensor_unwrap(result, "result", 0, "_th_nonzero_out", false, DeviceType::CPU, ScalarType::Long);
            auto self_ = checked_dense_tensor_unwrap(self, "self", 1, "_th_nonzero_out", false, DeviceType::CPU, dispatch_scalar_type);
            THBoolTensor_nonzero(result_, self_);
            break;
        }
        case ScalarType::Byte: {
            auto result_ = checked_dense_tensor_unwrap(result, "result", 0, "_th_nonzero_out", false, DeviceType::CPU, ScalarType::Long);
            auto self_ = checked_dense_tensor_unwrap(self, "self", 1, "_th_nonzero_out", false, DeviceType::CPU, dispatch_scalar_type);
            THByteTensor_nonzero(result_, self_);
            break;
        }
        case ScalarType::Char: {
            auto result_ = checked_dense_tensor_unwrap(result, "result", 0, "_th_nonzero_out", false, DeviceType::CPU, ScalarType::Long);
            auto self_ = checked_dense_tensor_unwrap(self, "self", 1, "_th_nonzero_out", false, DeviceType::CPU, dispatch_scalar_type);
            THCharTensor_nonzero(result_, self_);
            break;
        }
        case ScalarType::Double: {
            auto result_ = checked_dense_tensor_unwrap(result, "result", 0, "_th_nonzero_out", false, DeviceType::CPU, ScalarType::Long);
            auto self_ = checked_dense_tensor_unwrap(self, "self", 1, "_th_nonzero_out", false, DeviceType::CPU, dispatch_scalar_type);
            THDoubleTensor_nonzero(result_, self_);
            break;
        }
        case ScalarType::Float: {
            auto result_ = checked_dense_tensor_unwrap(result, "result", 0, "_th_nonzero_out", false, DeviceType::CPU, ScalarType::Long);
            auto self_ = checked_dense_tensor_unwrap(self, "self", 1, "_th_nonzero_out", false, DeviceType::CPU, dispatch_scalar_type);
            THFloatTensor_nonzero(result_, self_);
            break;
        }
        case ScalarType::Int: {
            auto result_ = checked_dense_tensor_unwrap(result, "result", 0, "_th_nonzero_out", false, DeviceType::CPU, ScalarType::Long);
            auto self_ = checked_dense_tensor_unwrap(self, "self", 1, "_th_nonzero_out", false, DeviceType::CPU, dispatch_scalar_type);
            THIntTensor_nonzero(result_, self_);
            break;
        }
        case ScalarType::Long: {
            auto result_ = checked_dense_tensor_unwrap(result, "result", 0, "_th_nonzero_out", false, DeviceType::CPU, ScalarType::Long);
            auto self_ = checked_dense_tensor_unwrap(self, "self", 1, "_th_nonzero_out", false, DeviceType::CPU, dispatch_scalar_type);
            THLongTensor_nonzero(result_, self_);
            break;
        }
        case ScalarType::Short: {
            auto result_ = checked_dense_tensor_unwrap(result, "result", 0, "_th_nonzero_out", false, DeviceType::CPU, ScalarType::Long);
            auto self_ = checked_dense_tensor_unwrap(self, "self", 1, "_th_nonzero_out", false, DeviceType::CPU, dispatch_scalar_type);
            THShortTensor_nonzero(result_, self_);
            break;
        }
        case ScalarType::Half: {
            auto result_ = checked_dense_tensor_unwrap(result, "result", 0, "_th_nonzero_out", false, DeviceType::CPU, ScalarType::Long);
            auto self_ = checked_dense_tensor_unwrap(self, "self", 1, "_th_nonzero_out", false, DeviceType::CPU, dispatch_scalar_type);
            THHalfTensor_nonzero(result_, self_);
            break;
        }
        case ScalarType::BFloat16: {
            auto result_ = checked_dense_tensor_unwrap(result, "result", 0, "_th_nonzero_out", false, DeviceType::CPU, ScalarType::Long);
            auto self_ = checked_dense_tensor_unwrap(self, "self", 1, "_th_nonzero_out", false, DeviceType::CPU, dispatch_scalar_type);
            THBFloat16Tensor_nonzero(result_, self_);
            break;
        }
        default:
            AT_ERROR("_th_nonzero_out not supported on CPUType for ", dispatch_scalar_type);
    }
    return result;
}
Tensor _th_nonzero(const Tensor & self) {
    // DeviceGuard omitted
    auto dispatch_scalar_type = infer_scalar_type(self);
    auto result_ = c10::make_intrusive<TensorImpl, UndefinedTensorImpl>(c10::Storage(c10::Storage::use_byte_size_t(), 0, allocator(), true),DispatchKey::CPU, scalarTypeToTypeMeta(ScalarType::Long)).release();
    auto result = Tensor(c10::intrusive_ptr<TensorImpl, UndefinedTensorImpl>::reclaim(result_));
    switch (dispatch_scalar_type) {
        case ScalarType::Bool: {
            auto self_ = checked_dense_tensor_unwrap(self, "self", 1, "_th_nonzero", false, DeviceType::CPU, dispatch_scalar_type);
            THBoolTensor_nonzero(result_, self_);
            break;
        }
        case ScalarType::Byte: {
            auto self_ = checked_dense_tensor_unwrap(self, "self", 1, "_th_nonzero", false, DeviceType::CPU, dispatch_scalar_type);
            THByteTensor_nonzero(result_, self_);
            break;
        }
        case ScalarType::Char: {
            auto self_ = checked_dense_tensor_unwrap(self, "self", 1, "_th_nonzero", false, DeviceType::CPU, dispatch_scalar_type);
            THCharTensor_nonzero(result_, self_);
            break;
        }
        case ScalarType::Double: {
            auto self_ = checked_dense_tensor_unwrap(self, "self", 1, "_th_nonzero", false, DeviceType::CPU, dispatch_scalar_type);
            THDoubleTensor_nonzero(result_, self_);
            break;
        }
        case ScalarType::Float: {
            auto self_ = checked_dense_tensor_unwrap(self, "self", 1, "_th_nonzero", false, DeviceType::CPU, dispatch_scalar_type);
            THFloatTensor_nonzero(result_, self_);
            break;
        }
        case ScalarType::Int: {
            auto self_ = checked_dense_tensor_unwrap(self, "self", 1, "_th_nonzero", false, DeviceType::CPU, dispatch_scalar_type);
            THIntTensor_nonzero(result_, self_);
            break;
        }
        case ScalarType::Long: {
            auto self_ = checked_dense_tensor_unwrap(self, "self", 1, "_th_nonzero", false, DeviceType::CPU, dispatch_scalar_type);
            THLongTensor_nonzero(result_, self_);
            break;
        }
        case ScalarType::Short: {
            auto self_ = checked_dense_tensor_unwrap(self, "self", 1, "_th_nonzero", false, DeviceType::CPU, dispatch_scalar_type);
            THShortTensor_nonzero(result_, self_);
            break;
        }
        case ScalarType::Half: {
            auto self_ = checked_dense_tensor_unwrap(self, "self", 1, "_th_nonzero", false, DeviceType::CPU, dispatch_scalar_type);
            THHalfTensor_nonzero(result_, self_);
            break;
        }
        case ScalarType::BFloat16: {
            auto self_ = checked_dense_tensor_unwrap(self, "self", 1, "_th_nonzero", false, DeviceType::CPU, dispatch_scalar_type);
            THBFloat16Tensor_nonzero(result_, self_);
            break;
        }
        default:
            AT_ERROR("_th_nonzero not supported on CPUType for ", dispatch_scalar_type);
    }
    return result;
}
<<<<<<< HEAD
Tensor & _th_put_(Tensor & self, const Tensor & index, const Tensor & source, bool accumulate) {
    // DeviceGuard omitted
    auto dispatch_scalar_type = infer_scalar_type(self);

    switch (dispatch_scalar_type) {
        case ScalarType::Bool: {
            auto self_ = checked_dense_tensor_unwrap(self, "self", 1, "_th_put_", false, DeviceType::CPU, dispatch_scalar_type);
            auto index_ = checked_dense_tensor_unwrap(index, "index", 2, "_th_put_", false, DeviceType::CPU, ScalarType::Long);
            auto source_ = checked_dense_tensor_unwrap(source, "source", 3, "_th_put_", false, DeviceType::CPU, dispatch_scalar_type);
            THBoolTensor_put(self_, index_, source_, accumulate);
            break;
        }
        case ScalarType::Byte: {
            auto self_ = checked_dense_tensor_unwrap(self, "self", 1, "_th_put_", false, DeviceType::CPU, dispatch_scalar_type);
            auto index_ = checked_dense_tensor_unwrap(index, "index", 2, "_th_put_", false, DeviceType::CPU, ScalarType::Long);
            auto source_ = checked_dense_tensor_unwrap(source, "source", 3, "_th_put_", false, DeviceType::CPU, dispatch_scalar_type);
            THByteTensor_put(self_, index_, source_, accumulate);
            break;
        }
        case ScalarType::Char: {
            auto self_ = checked_dense_tensor_unwrap(self, "self", 1, "_th_put_", false, DeviceType::CPU, dispatch_scalar_type);
            auto index_ = checked_dense_tensor_unwrap(index, "index", 2, "_th_put_", false, DeviceType::CPU, ScalarType::Long);
            auto source_ = checked_dense_tensor_unwrap(source, "source", 3, "_th_put_", false, DeviceType::CPU, dispatch_scalar_type);
            THCharTensor_put(self_, index_, source_, accumulate);
            break;
        }
        case ScalarType::Double: {
            auto self_ = checked_dense_tensor_unwrap(self, "self", 1, "_th_put_", false, DeviceType::CPU, dispatch_scalar_type);
            auto index_ = checked_dense_tensor_unwrap(index, "index", 2, "_th_put_", false, DeviceType::CPU, ScalarType::Long);
            auto source_ = checked_dense_tensor_unwrap(source, "source", 3, "_th_put_", false, DeviceType::CPU, dispatch_scalar_type);
            THDoubleTensor_put(self_, index_, source_, accumulate);
            break;
        }
        case ScalarType::Float: {
            auto self_ = checked_dense_tensor_unwrap(self, "self", 1, "_th_put_", false, DeviceType::CPU, dispatch_scalar_type);
            auto index_ = checked_dense_tensor_unwrap(index, "index", 2, "_th_put_", false, DeviceType::CPU, ScalarType::Long);
            auto source_ = checked_dense_tensor_unwrap(source, "source", 3, "_th_put_", false, DeviceType::CPU, dispatch_scalar_type);
            THFloatTensor_put(self_, index_, source_, accumulate);
            break;
        }
        case ScalarType::Int: {
            auto self_ = checked_dense_tensor_unwrap(self, "self", 1, "_th_put_", false, DeviceType::CPU, dispatch_scalar_type);
            auto index_ = checked_dense_tensor_unwrap(index, "index", 2, "_th_put_", false, DeviceType::CPU, ScalarType::Long);
            auto source_ = checked_dense_tensor_unwrap(source, "source", 3, "_th_put_", false, DeviceType::CPU, dispatch_scalar_type);
            THIntTensor_put(self_, index_, source_, accumulate);
            break;
        }
        case ScalarType::Long: {
            auto self_ = checked_dense_tensor_unwrap(self, "self", 1, "_th_put_", false, DeviceType::CPU, dispatch_scalar_type);
            auto index_ = checked_dense_tensor_unwrap(index, "index", 2, "_th_put_", false, DeviceType::CPU, ScalarType::Long);
            auto source_ = checked_dense_tensor_unwrap(source, "source", 3, "_th_put_", false, DeviceType::CPU, dispatch_scalar_type);
            THLongTensor_put(self_, index_, source_, accumulate);
            break;
        }
        case ScalarType::Short: {
            auto self_ = checked_dense_tensor_unwrap(self, "self", 1, "_th_put_", false, DeviceType::CPU, dispatch_scalar_type);
            auto index_ = checked_dense_tensor_unwrap(index, "index", 2, "_th_put_", false, DeviceType::CPU, ScalarType::Long);
            auto source_ = checked_dense_tensor_unwrap(source, "source", 3, "_th_put_", false, DeviceType::CPU, dispatch_scalar_type);
            THShortTensor_put(self_, index_, source_, accumulate);
            break;
        }
        default:
            AT_ERROR("_th_put_ not supported on CPUType for ", dispatch_scalar_type);
    }
    return self;
}
std::tuple<Tensor &,Tensor &> _th_mode_out(Tensor & values, Tensor & indices, const Tensor & self, int64_t dim, bool keepdim) {
    // DeviceGuard omitted
    auto dispatch_scalar_type = infer_scalar_type(self);

    switch (dispatch_scalar_type) {
        case ScalarType::Byte: {
            auto values_ = checked_dense_tensor_unwrap(values, "values", 0, "_th_mode_out", false, DeviceType::CPU, dispatch_scalar_type);
            auto indices_ = checked_dense_tensor_unwrap(indices, "indices", 0, "_th_mode_out", false, DeviceType::CPU, ScalarType::Long);
            auto self_ = checked_dense_tensor_unwrap(self, "self", 1, "_th_mode_out", false, DeviceType::CPU, dispatch_scalar_type);
            THByteTensor_mode(values_, indices_, self_, dim, keepdim);
            break;
        }
        case ScalarType::Char: {
            auto values_ = checked_dense_tensor_unwrap(values, "values", 0, "_th_mode_out", false, DeviceType::CPU, dispatch_scalar_type);
            auto indices_ = checked_dense_tensor_unwrap(indices, "indices", 0, "_th_mode_out", false, DeviceType::CPU, ScalarType::Long);
            auto self_ = checked_dense_tensor_unwrap(self, "self", 1, "_th_mode_out", false, DeviceType::CPU, dispatch_scalar_type);
            THCharTensor_mode(values_, indices_, self_, dim, keepdim);
            break;
        }
        case ScalarType::Double: {
            auto values_ = checked_dense_tensor_unwrap(values, "values", 0, "_th_mode_out", false, DeviceType::CPU, dispatch_scalar_type);
            auto indices_ = checked_dense_tensor_unwrap(indices, "indices", 0, "_th_mode_out", false, DeviceType::CPU, ScalarType::Long);
            auto self_ = checked_dense_tensor_unwrap(self, "self", 1, "_th_mode_out", false, DeviceType::CPU, dispatch_scalar_type);
            THDoubleTensor_mode(values_, indices_, self_, dim, keepdim);
            break;
        }
        case ScalarType::Float: {
            auto values_ = checked_dense_tensor_unwrap(values, "values", 0, "_th_mode_out", false, DeviceType::CPU, dispatch_scalar_type);
            auto indices_ = checked_dense_tensor_unwrap(indices, "indices", 0, "_th_mode_out", false, DeviceType::CPU, ScalarType::Long);
            auto self_ = checked_dense_tensor_unwrap(self, "self", 1, "_th_mode_out", false, DeviceType::CPU, dispatch_scalar_type);
            THFloatTensor_mode(values_, indices_, self_, dim, keepdim);
            break;
        }
        case ScalarType::Int: {
            auto values_ = checked_dense_tensor_unwrap(values, "values", 0, "_th_mode_out", false, DeviceType::CPU, dispatch_scalar_type);
            auto indices_ = checked_dense_tensor_unwrap(indices, "indices", 0, "_th_mode_out", false, DeviceType::CPU, ScalarType::Long);
            auto self_ = checked_dense_tensor_unwrap(self, "self", 1, "_th_mode_out", false, DeviceType::CPU, dispatch_scalar_type);
            THIntTensor_mode(values_, indices_, self_, dim, keepdim);
            break;
        }
        case ScalarType::Long: {
            auto values_ = checked_dense_tensor_unwrap(values, "values", 0, "_th_mode_out", false, DeviceType::CPU, dispatch_scalar_type);
            auto indices_ = checked_dense_tensor_unwrap(indices, "indices", 0, "_th_mode_out", false, DeviceType::CPU, ScalarType::Long);
            auto self_ = checked_dense_tensor_unwrap(self, "self", 1, "_th_mode_out", false, DeviceType::CPU, dispatch_scalar_type);
            THLongTensor_mode(values_, indices_, self_, dim, keepdim);
            break;
        }
        case ScalarType::Short: {
            auto values_ = checked_dense_tensor_unwrap(values, "values", 0, "_th_mode_out", false, DeviceType::CPU, dispatch_scalar_type);
            auto indices_ = checked_dense_tensor_unwrap(indices, "indices", 0, "_th_mode_out", false, DeviceType::CPU, ScalarType::Long);
            auto self_ = checked_dense_tensor_unwrap(self, "self", 1, "_th_mode_out", false, DeviceType::CPU, dispatch_scalar_type);
            THShortTensor_mode(values_, indices_, self_, dim, keepdim);
            break;
        }
        default:
            AT_ERROR("_th_mode_out not supported on CPUType for ", dispatch_scalar_type);
    }
    return std::tuple<Tensor &, Tensor &>(values, indices);
}
std::tuple<Tensor,Tensor> _th_mode(const Tensor & self, int64_t dim, bool keepdim) {
    // DeviceGuard omitted
    auto dispatch_scalar_type = infer_scalar_type(self);
    auto values_ = c10::make_intrusive<TensorImpl, UndefinedTensorImpl>(c10::Storage(c10::Storage::use_byte_size_t(), 0, allocator(), true),DispatchKey::CPU, scalarTypeToTypeMeta(dispatch_scalar_type)).release();
    auto values = Tensor(c10::intrusive_ptr<TensorImpl, UndefinedTensorImpl>::reclaim(values_));
    auto indices_ = c10::make_intrusive<TensorImpl, UndefinedTensorImpl>(c10::Storage(c10::Storage::use_byte_size_t(), 0, allocator(), true),DispatchKey::CPU, scalarTypeToTypeMeta(ScalarType::Long)).release();
    auto indices = Tensor(c10::intrusive_ptr<TensorImpl, UndefinedTensorImpl>::reclaim(indices_));
    switch (dispatch_scalar_type) {
        case ScalarType::Byte: {
            auto self_ = checked_dense_tensor_unwrap(self, "self", 1, "_th_mode", false, DeviceType::CPU, dispatch_scalar_type);
            THByteTensor_mode(values_, indices_, self_, dim, keepdim);
            break;
        }
        case ScalarType::Char: {
            auto self_ = checked_dense_tensor_unwrap(self, "self", 1, "_th_mode", false, DeviceType::CPU, dispatch_scalar_type);
            THCharTensor_mode(values_, indices_, self_, dim, keepdim);
            break;
        }
        case ScalarType::Double: {
            auto self_ = checked_dense_tensor_unwrap(self, "self", 1, "_th_mode", false, DeviceType::CPU, dispatch_scalar_type);
            THDoubleTensor_mode(values_, indices_, self_, dim, keepdim);
            break;
        }
        case ScalarType::Float: {
            auto self_ = checked_dense_tensor_unwrap(self, "self", 1, "_th_mode", false, DeviceType::CPU, dispatch_scalar_type);
            THFloatTensor_mode(values_, indices_, self_, dim, keepdim);
            break;
        }
        case ScalarType::Int: {
            auto self_ = checked_dense_tensor_unwrap(self, "self", 1, "_th_mode", false, DeviceType::CPU, dispatch_scalar_type);
            THIntTensor_mode(values_, indices_, self_, dim, keepdim);
            break;
        }
        case ScalarType::Long: {
            auto self_ = checked_dense_tensor_unwrap(self, "self", 1, "_th_mode", false, DeviceType::CPU, dispatch_scalar_type);
            THLongTensor_mode(values_, indices_, self_, dim, keepdim);
            break;
        }
        case ScalarType::Short: {
            auto self_ = checked_dense_tensor_unwrap(self, "self", 1, "_th_mode", false, DeviceType::CPU, dispatch_scalar_type);
            THShortTensor_mode(values_, indices_, self_, dim, keepdim);
            break;
        }
        default:
            AT_ERROR("_th_mode not supported on CPUType for ", dispatch_scalar_type);
    }
    return std::tuple<Tensor, Tensor>(values, indices);
}
=======
>>>>>>> 15b087cd
Tensor _th_var(const Tensor & self, bool unbiased) {
    // DeviceGuard omitted
    auto dispatch_scalar_type = infer_scalar_type(self);

    switch (dispatch_scalar_type) {
        case ScalarType::Double: {
            auto self_ = checked_dense_tensor_unwrap(self, "self", 1, "_th_var", false, DeviceType::CPU, dispatch_scalar_type);
            return at::scalar_tensor(convert<double>(THDoubleTensor_var_all(self_, unbiased)), options(ScalarType::Double));
            break;
        }
        case ScalarType::Float: {
            auto self_ = checked_dense_tensor_unwrap(self, "self", 1, "_th_var", false, DeviceType::CPU, dispatch_scalar_type);
            return at::scalar_tensor(convert<float>(THFloatTensor_var_all(self_, unbiased)), options(ScalarType::Float));
            break;
        }
        default:
            AT_ERROR("_th_var not supported on CPUType for ", dispatch_scalar_type);
    }
}
Tensor _th_std(const Tensor & self, bool unbiased) {
    // DeviceGuard omitted
    auto dispatch_scalar_type = infer_scalar_type(self);

    switch (dispatch_scalar_type) {
        case ScalarType::Double: {
            auto self_ = checked_dense_tensor_unwrap(self, "self", 1, "_th_std", false, DeviceType::CPU, dispatch_scalar_type);
            return at::scalar_tensor(convert<double>(THDoubleTensor_std_all(self_, unbiased)), options(ScalarType::Double));
            break;
        }
        case ScalarType::Float: {
            auto self_ = checked_dense_tensor_unwrap(self, "self", 1, "_th_std", false, DeviceType::CPU, dispatch_scalar_type);
            return at::scalar_tensor(convert<float>(THFloatTensor_std_all(self_, unbiased)), options(ScalarType::Float));
            break;
        }
        default:
            AT_ERROR("_th_std not supported on CPUType for ", dispatch_scalar_type);
    }
}
Tensor & _th_renorm_out(Tensor & result, const Tensor & self, const Scalar& p, int64_t dim, const Scalar& maxnorm) {
    // DeviceGuard omitted
    auto dispatch_scalar_type = infer_scalar_type(self);

    switch (dispatch_scalar_type) {
        case ScalarType::Double: {
            auto result_ = checked_dense_tensor_unwrap(result, "result", 0, "_th_renorm_out", false, DeviceType::CPU, dispatch_scalar_type);
            auto self_ = checked_dense_tensor_unwrap(self, "self", 1, "_th_renorm_out", false, DeviceType::CPU, dispatch_scalar_type);
            auto p_ = p.toDouble();
            auto maxnorm_ = maxnorm.toDouble();
            THDoubleTensor_renorm(result_, self_, p_, dim, maxnorm_);
            break;
        }
        case ScalarType::Float: {
            auto result_ = checked_dense_tensor_unwrap(result, "result", 0, "_th_renorm_out", false, DeviceType::CPU, dispatch_scalar_type);
            auto self_ = checked_dense_tensor_unwrap(self, "self", 1, "_th_renorm_out", false, DeviceType::CPU, dispatch_scalar_type);
            auto p_ = p.toFloat();
            auto maxnorm_ = maxnorm.toFloat();
            THFloatTensor_renorm(result_, self_, p_, dim, maxnorm_);
            break;
        }
        default:
            AT_ERROR("_th_renorm_out not supported on CPUType for ", dispatch_scalar_type);
    }
    return result;
}
Tensor _th_renorm(const Tensor & self, const Scalar& p, int64_t dim, const Scalar& maxnorm) {
    // DeviceGuard omitted
    auto dispatch_scalar_type = infer_scalar_type(self);
    auto result_ = c10::make_intrusive<TensorImpl, UndefinedTensorImpl>(c10::Storage(c10::Storage::use_byte_size_t(), 0, allocator(), true),DispatchKey::CPU, scalarTypeToTypeMeta(dispatch_scalar_type)).release();
    auto result = Tensor(c10::intrusive_ptr<TensorImpl, UndefinedTensorImpl>::reclaim(result_));
    switch (dispatch_scalar_type) {
        case ScalarType::Double: {
            auto self_ = checked_dense_tensor_unwrap(self, "self", 1, "_th_renorm", false, DeviceType::CPU, dispatch_scalar_type);
            auto p_ = p.toDouble();
            auto maxnorm_ = maxnorm.toDouble();
            THDoubleTensor_renorm(result_, self_, p_, dim, maxnorm_);
            break;
        }
        case ScalarType::Float: {
            auto self_ = checked_dense_tensor_unwrap(self, "self", 1, "_th_renorm", false, DeviceType::CPU, dispatch_scalar_type);
            auto p_ = p.toFloat();
            auto maxnorm_ = maxnorm.toFloat();
            THFloatTensor_renorm(result_, self_, p_, dim, maxnorm_);
            break;
        }
        default:
            AT_ERROR("_th_renorm not supported on CPUType for ", dispatch_scalar_type);
    }
    return result;
}
Tensor & _th_renorm_(Tensor & self, const Scalar& p, int64_t dim, const Scalar& maxnorm) {
    // DeviceGuard omitted
    auto dispatch_scalar_type = infer_scalar_type(self);

    switch (dispatch_scalar_type) {
        case ScalarType::Double: {
            auto self_ = checked_dense_tensor_unwrap(self, "self", 1, "_th_renorm_", false, DeviceType::CPU, dispatch_scalar_type);
            auto p_ = p.toDouble();
            auto maxnorm_ = maxnorm.toDouble();
            THDoubleTensor_renorm(self_, self_, p_, dim, maxnorm_);
            break;
        }
        case ScalarType::Float: {
            auto self_ = checked_dense_tensor_unwrap(self, "self", 1, "_th_renorm_", false, DeviceType::CPU, dispatch_scalar_type);
            auto p_ = p.toFloat();
            auto maxnorm_ = maxnorm.toFloat();
            THFloatTensor_renorm(self_, self_, p_, dim, maxnorm_);
            break;
        }
        default:
            AT_ERROR("_th_renorm_ not supported on CPUType for ", dispatch_scalar_type);
    }
    return self;
}
Tensor & _th_histc_out(Tensor & result, const Tensor & self, int64_t bins, const Scalar& min, const Scalar& max) {
    // DeviceGuard omitted
    auto dispatch_scalar_type = infer_scalar_type(self);

    switch (dispatch_scalar_type) {
        case ScalarType::Double: {
            auto result_ = checked_dense_tensor_unwrap(result, "result", 0, "_th_histc_out", false, DeviceType::CPU, dispatch_scalar_type);
            auto self_ = checked_dense_tensor_unwrap(self, "self", 1, "_th_histc_out", false, DeviceType::CPU, dispatch_scalar_type);
            auto min_ = min.toDouble();
            auto max_ = max.toDouble();
            THDoubleTensor_histc(result_, self_, bins, min_, max_);
            break;
        }
        case ScalarType::Float: {
            auto result_ = checked_dense_tensor_unwrap(result, "result", 0, "_th_histc_out", false, DeviceType::CPU, dispatch_scalar_type);
            auto self_ = checked_dense_tensor_unwrap(self, "self", 1, "_th_histc_out", false, DeviceType::CPU, dispatch_scalar_type);
            auto min_ = min.toFloat();
            auto max_ = max.toFloat();
            THFloatTensor_histc(result_, self_, bins, min_, max_);
            break;
        }
        default:
            AT_ERROR("_th_histc_out not supported on CPUType for ", dispatch_scalar_type);
    }
    return result;
}
Tensor _th_histc(const Tensor & self, int64_t bins, const Scalar& min, const Scalar& max) {
    // DeviceGuard omitted
    auto dispatch_scalar_type = infer_scalar_type(self);
    auto result_ = c10::make_intrusive<TensorImpl, UndefinedTensorImpl>(c10::Storage(c10::Storage::use_byte_size_t(), 0, allocator(), true),DispatchKey::CPU, scalarTypeToTypeMeta(dispatch_scalar_type)).release();
    auto result = Tensor(c10::intrusive_ptr<TensorImpl, UndefinedTensorImpl>::reclaim(result_));
    switch (dispatch_scalar_type) {
        case ScalarType::Double: {
            auto self_ = checked_dense_tensor_unwrap(self, "self", 1, "_th_histc", false, DeviceType::CPU, dispatch_scalar_type);
            auto min_ = min.toDouble();
            auto max_ = max.toDouble();
            THDoubleTensor_histc(result_, self_, bins, min_, max_);
            break;
        }
        case ScalarType::Float: {
            auto self_ = checked_dense_tensor_unwrap(self, "self", 1, "_th_histc", false, DeviceType::CPU, dispatch_scalar_type);
            auto min_ = min.toFloat();
            auto max_ = max.toFloat();
            THFloatTensor_histc(result_, self_, bins, min_, max_);
            break;
        }
        default:
            AT_ERROR("_th_histc not supported on CPUType for ", dispatch_scalar_type);
    }
    return result;
}

std::tuple<Tensor &,Tensor &> _th_gels_out(Tensor & res1, Tensor & res2, const Tensor & self, const Tensor & A) {
    // DeviceGuard omitted
    auto dispatch_scalar_type = infer_scalar_type(self);

    switch (dispatch_scalar_type) {
        case ScalarType::Double: {
            auto res1_ = checked_dense_tensor_unwrap(res1, "res1", 0, "_th_gels_out", false, DeviceType::CPU, dispatch_scalar_type);
            auto res2_ = checked_dense_tensor_unwrap(res2, "res2", 0, "_th_gels_out", false, DeviceType::CPU, dispatch_scalar_type);
            auto self_ = checked_dense_tensor_unwrap(self, "self", 1, "_th_gels_out", false, DeviceType::CPU, dispatch_scalar_type);
            auto A_ = checked_dense_tensor_unwrap(A, "A", 2, "_th_gels_out", false, DeviceType::CPU, dispatch_scalar_type);
            THDoubleTensor_gels(res1_, res2_, self_, A_);
            break;
        }
        case ScalarType::Float: {
            auto res1_ = checked_dense_tensor_unwrap(res1, "res1", 0, "_th_gels_out", false, DeviceType::CPU, dispatch_scalar_type);
            auto res2_ = checked_dense_tensor_unwrap(res2, "res2", 0, "_th_gels_out", false, DeviceType::CPU, dispatch_scalar_type);
            auto self_ = checked_dense_tensor_unwrap(self, "self", 1, "_th_gels_out", false, DeviceType::CPU, dispatch_scalar_type);
            auto A_ = checked_dense_tensor_unwrap(A, "A", 2, "_th_gels_out", false, DeviceType::CPU, dispatch_scalar_type);
            THFloatTensor_gels(res1_, res2_, self_, A_);
            break;
        }
        default:
            AT_ERROR("_th_gels_out not supported on CPUType for ", dispatch_scalar_type);
    }
    return std::tuple<Tensor &, Tensor &>(res1, res2);
}
std::tuple<Tensor,Tensor> _th_gels(const Tensor & self, const Tensor & A) {
    // DeviceGuard omitted
    auto dispatch_scalar_type = infer_scalar_type(self);
    auto res1_ = c10::make_intrusive<TensorImpl, UndefinedTensorImpl>(c10::Storage(c10::Storage::use_byte_size_t(), 0, allocator(), true),DispatchKey::CPU, scalarTypeToTypeMeta(dispatch_scalar_type)).release();
    auto res1 = Tensor(c10::intrusive_ptr<TensorImpl, UndefinedTensorImpl>::reclaim(res1_));
    auto res2_ = c10::make_intrusive<TensorImpl, UndefinedTensorImpl>(c10::Storage(c10::Storage::use_byte_size_t(), 0, allocator(), true),DispatchKey::CPU, scalarTypeToTypeMeta(dispatch_scalar_type)).release();
    auto res2 = Tensor(c10::intrusive_ptr<TensorImpl, UndefinedTensorImpl>::reclaim(res2_));
    switch (dispatch_scalar_type) {
        case ScalarType::Double: {
            auto self_ = checked_dense_tensor_unwrap(self, "self", 1, "_th_gels", false, DeviceType::CPU, dispatch_scalar_type);
            auto A_ = checked_dense_tensor_unwrap(A, "A", 2, "_th_gels", false, DeviceType::CPU, dispatch_scalar_type);
            THDoubleTensor_gels(res1_, res2_, self_, A_);
            break;
        }
        case ScalarType::Float: {
            auto self_ = checked_dense_tensor_unwrap(self, "self", 1, "_th_gels", false, DeviceType::CPU, dispatch_scalar_type);
            auto A_ = checked_dense_tensor_unwrap(A, "A", 2, "_th_gels", false, DeviceType::CPU, dispatch_scalar_type);
            THFloatTensor_gels(res1_, res2_, self_, A_);
            break;
        }
        default:
            AT_ERROR("_th_gels not supported on CPUType for ", dispatch_scalar_type);
    }
    return std::tuple<Tensor, Tensor>(res1, res2);
}
std::tuple<Tensor &,Tensor &> _th_geqrf_out(Tensor & res1, Tensor & res2, const Tensor & self) {
    // DeviceGuard omitted
    auto dispatch_scalar_type = infer_scalar_type(self);

    switch (dispatch_scalar_type) {
        case ScalarType::Double: {
            auto res1_ = checked_dense_tensor_unwrap(res1, "res1", 0, "_th_geqrf_out", false, DeviceType::CPU, dispatch_scalar_type);
            auto res2_ = checked_dense_tensor_unwrap(res2, "res2", 0, "_th_geqrf_out", false, DeviceType::CPU, dispatch_scalar_type);
            auto self_ = checked_dense_tensor_unwrap(self, "self", 1, "_th_geqrf_out", false, DeviceType::CPU, dispatch_scalar_type);
            THDoubleTensor_geqrf(res1_, res2_, self_);
            break;
        }
        case ScalarType::Float: {
            auto res1_ = checked_dense_tensor_unwrap(res1, "res1", 0, "_th_geqrf_out", false, DeviceType::CPU, dispatch_scalar_type);
            auto res2_ = checked_dense_tensor_unwrap(res2, "res2", 0, "_th_geqrf_out", false, DeviceType::CPU, dispatch_scalar_type);
            auto self_ = checked_dense_tensor_unwrap(self, "self", 1, "_th_geqrf_out", false, DeviceType::CPU, dispatch_scalar_type);
            THFloatTensor_geqrf(res1_, res2_, self_);
            break;
        }
        default:
            AT_ERROR("_th_geqrf_out not supported on CPUType for ", dispatch_scalar_type);
    }
    return std::tuple<Tensor &, Tensor &>(res1, res2);
}
std::tuple<Tensor,Tensor> _th_geqrf(const Tensor & self) {
    // DeviceGuard omitted
    auto dispatch_scalar_type = infer_scalar_type(self);
    auto res1_ = c10::make_intrusive<TensorImpl, UndefinedTensorImpl>(c10::Storage(c10::Storage::use_byte_size_t(), 0, allocator(), true),DispatchKey::CPU, scalarTypeToTypeMeta(dispatch_scalar_type)).release();
    auto res1 = Tensor(c10::intrusive_ptr<TensorImpl, UndefinedTensorImpl>::reclaim(res1_));
    auto res2_ = c10::make_intrusive<TensorImpl, UndefinedTensorImpl>(c10::Storage(c10::Storage::use_byte_size_t(), 0, allocator(), true),DispatchKey::CPU, scalarTypeToTypeMeta(dispatch_scalar_type)).release();
    auto res2 = Tensor(c10::intrusive_ptr<TensorImpl, UndefinedTensorImpl>::reclaim(res2_));
    switch (dispatch_scalar_type) {
        case ScalarType::Double: {
            auto self_ = checked_dense_tensor_unwrap(self, "self", 1, "_th_geqrf", false, DeviceType::CPU, dispatch_scalar_type);
            THDoubleTensor_geqrf(res1_, res2_, self_);
            break;
        }
        case ScalarType::Float: {
            auto self_ = checked_dense_tensor_unwrap(self, "self", 1, "_th_geqrf", false, DeviceType::CPU, dispatch_scalar_type);
            THFloatTensor_geqrf(res1_, res2_, self_);
            break;
        }
        default:
            AT_ERROR("_th_geqrf not supported on CPUType for ", dispatch_scalar_type);
    }
    return std::tuple<Tensor, Tensor>(res1, res2);
}
Tensor & _th_ormqr_out(Tensor & result, const Tensor & self, const Tensor & input2, const Tensor & input3, bool left, bool transpose) {
    // DeviceGuard omitted
    auto dispatch_scalar_type = infer_scalar_type(self);

    switch (dispatch_scalar_type) {
        case ScalarType::Double: {
            auto result_ = checked_dense_tensor_unwrap(result, "result", 0, "_th_ormqr_out", false, DeviceType::CPU, dispatch_scalar_type);
            auto self_ = checked_dense_tensor_unwrap(self, "self", 1, "_th_ormqr_out", false, DeviceType::CPU, dispatch_scalar_type);
            auto input2_ = checked_dense_tensor_unwrap(input2, "input2", 2, "_th_ormqr_out", false, DeviceType::CPU, dispatch_scalar_type);
            auto input3_ = checked_dense_tensor_unwrap(input3, "input3", 3, "_th_ormqr_out", false, DeviceType::CPU, dispatch_scalar_type);
            THDoubleTensor_ormqr(result_, self_, input2_, input3_, left, transpose);
            break;
        }
        case ScalarType::Float: {
            auto result_ = checked_dense_tensor_unwrap(result, "result", 0, "_th_ormqr_out", false, DeviceType::CPU, dispatch_scalar_type);
            auto self_ = checked_dense_tensor_unwrap(self, "self", 1, "_th_ormqr_out", false, DeviceType::CPU, dispatch_scalar_type);
            auto input2_ = checked_dense_tensor_unwrap(input2, "input2", 2, "_th_ormqr_out", false, DeviceType::CPU, dispatch_scalar_type);
            auto input3_ = checked_dense_tensor_unwrap(input3, "input3", 3, "_th_ormqr_out", false, DeviceType::CPU, dispatch_scalar_type);
            THFloatTensor_ormqr(result_, self_, input2_, input3_, left, transpose);
            break;
        }
        default:
            AT_ERROR("_th_ormqr_out not supported on CPUType for ", dispatch_scalar_type);
    }
    return result;
}
Tensor _th_ormqr(const Tensor & self, const Tensor & input2, const Tensor & input3, bool left, bool transpose) {
    // DeviceGuard omitted
    auto dispatch_scalar_type = infer_scalar_type(self);
    auto result_ = c10::make_intrusive<TensorImpl, UndefinedTensorImpl>(c10::Storage(c10::Storage::use_byte_size_t(), 0, allocator(), true),DispatchKey::CPU, scalarTypeToTypeMeta(dispatch_scalar_type)).release();
    auto result = Tensor(c10::intrusive_ptr<TensorImpl, UndefinedTensorImpl>::reclaim(result_));
    switch (dispatch_scalar_type) {
        case ScalarType::Double: {
            auto self_ = checked_dense_tensor_unwrap(self, "self", 1, "_th_ormqr", false, DeviceType::CPU, dispatch_scalar_type);
            auto input2_ = checked_dense_tensor_unwrap(input2, "input2", 2, "_th_ormqr", false, DeviceType::CPU, dispatch_scalar_type);
            auto input3_ = checked_dense_tensor_unwrap(input3, "input3", 3, "_th_ormqr", false, DeviceType::CPU, dispatch_scalar_type);
            THDoubleTensor_ormqr(result_, self_, input2_, input3_, left, transpose);
            break;
        }
        case ScalarType::Float: {
            auto self_ = checked_dense_tensor_unwrap(self, "self", 1, "_th_ormqr", false, DeviceType::CPU, dispatch_scalar_type);
            auto input2_ = checked_dense_tensor_unwrap(input2, "input2", 2, "_th_ormqr", false, DeviceType::CPU, dispatch_scalar_type);
            auto input3_ = checked_dense_tensor_unwrap(input3, "input3", 3, "_th_ormqr", false, DeviceType::CPU, dispatch_scalar_type);
            THFloatTensor_ormqr(result_, self_, input2_, input3_, left, transpose);
            break;
        }
        default:
            AT_ERROR("_th_ormqr not supported on CPUType for ", dispatch_scalar_type);
    }
    return result;
}

} // namespace th
} // namespace legacy
} // namespace native
} // namespace at<|MERGE_RESOLUTION|>--- conflicted
+++ resolved
@@ -34,7 +34,7 @@
   }
 }
 
-Tensor & _th_nonzero_out(Tensor & result, const Tensor & self) {
+Tensor & _th_nonzero_out(const Tensor & self, Tensor & result) {
     // DeviceGuard omitted
     auto dispatch_scalar_type = infer_scalar_type(self);
 
@@ -165,182 +165,6 @@
     }
     return result;
 }
-<<<<<<< HEAD
-Tensor & _th_put_(Tensor & self, const Tensor & index, const Tensor & source, bool accumulate) {
-    // DeviceGuard omitted
-    auto dispatch_scalar_type = infer_scalar_type(self);
-
-    switch (dispatch_scalar_type) {
-        case ScalarType::Bool: {
-            auto self_ = checked_dense_tensor_unwrap(self, "self", 1, "_th_put_", false, DeviceType::CPU, dispatch_scalar_type);
-            auto index_ = checked_dense_tensor_unwrap(index, "index", 2, "_th_put_", false, DeviceType::CPU, ScalarType::Long);
-            auto source_ = checked_dense_tensor_unwrap(source, "source", 3, "_th_put_", false, DeviceType::CPU, dispatch_scalar_type);
-            THBoolTensor_put(self_, index_, source_, accumulate);
-            break;
-        }
-        case ScalarType::Byte: {
-            auto self_ = checked_dense_tensor_unwrap(self, "self", 1, "_th_put_", false, DeviceType::CPU, dispatch_scalar_type);
-            auto index_ = checked_dense_tensor_unwrap(index, "index", 2, "_th_put_", false, DeviceType::CPU, ScalarType::Long);
-            auto source_ = checked_dense_tensor_unwrap(source, "source", 3, "_th_put_", false, DeviceType::CPU, dispatch_scalar_type);
-            THByteTensor_put(self_, index_, source_, accumulate);
-            break;
-        }
-        case ScalarType::Char: {
-            auto self_ = checked_dense_tensor_unwrap(self, "self", 1, "_th_put_", false, DeviceType::CPU, dispatch_scalar_type);
-            auto index_ = checked_dense_tensor_unwrap(index, "index", 2, "_th_put_", false, DeviceType::CPU, ScalarType::Long);
-            auto source_ = checked_dense_tensor_unwrap(source, "source", 3, "_th_put_", false, DeviceType::CPU, dispatch_scalar_type);
-            THCharTensor_put(self_, index_, source_, accumulate);
-            break;
-        }
-        case ScalarType::Double: {
-            auto self_ = checked_dense_tensor_unwrap(self, "self", 1, "_th_put_", false, DeviceType::CPU, dispatch_scalar_type);
-            auto index_ = checked_dense_tensor_unwrap(index, "index", 2, "_th_put_", false, DeviceType::CPU, ScalarType::Long);
-            auto source_ = checked_dense_tensor_unwrap(source, "source", 3, "_th_put_", false, DeviceType::CPU, dispatch_scalar_type);
-            THDoubleTensor_put(self_, index_, source_, accumulate);
-            break;
-        }
-        case ScalarType::Float: {
-            auto self_ = checked_dense_tensor_unwrap(self, "self", 1, "_th_put_", false, DeviceType::CPU, dispatch_scalar_type);
-            auto index_ = checked_dense_tensor_unwrap(index, "index", 2, "_th_put_", false, DeviceType::CPU, ScalarType::Long);
-            auto source_ = checked_dense_tensor_unwrap(source, "source", 3, "_th_put_", false, DeviceType::CPU, dispatch_scalar_type);
-            THFloatTensor_put(self_, index_, source_, accumulate);
-            break;
-        }
-        case ScalarType::Int: {
-            auto self_ = checked_dense_tensor_unwrap(self, "self", 1, "_th_put_", false, DeviceType::CPU, dispatch_scalar_type);
-            auto index_ = checked_dense_tensor_unwrap(index, "index", 2, "_th_put_", false, DeviceType::CPU, ScalarType::Long);
-            auto source_ = checked_dense_tensor_unwrap(source, "source", 3, "_th_put_", false, DeviceType::CPU, dispatch_scalar_type);
-            THIntTensor_put(self_, index_, source_, accumulate);
-            break;
-        }
-        case ScalarType::Long: {
-            auto self_ = checked_dense_tensor_unwrap(self, "self", 1, "_th_put_", false, DeviceType::CPU, dispatch_scalar_type);
-            auto index_ = checked_dense_tensor_unwrap(index, "index", 2, "_th_put_", false, DeviceType::CPU, ScalarType::Long);
-            auto source_ = checked_dense_tensor_unwrap(source, "source", 3, "_th_put_", false, DeviceType::CPU, dispatch_scalar_type);
-            THLongTensor_put(self_, index_, source_, accumulate);
-            break;
-        }
-        case ScalarType::Short: {
-            auto self_ = checked_dense_tensor_unwrap(self, "self", 1, "_th_put_", false, DeviceType::CPU, dispatch_scalar_type);
-            auto index_ = checked_dense_tensor_unwrap(index, "index", 2, "_th_put_", false, DeviceType::CPU, ScalarType::Long);
-            auto source_ = checked_dense_tensor_unwrap(source, "source", 3, "_th_put_", false, DeviceType::CPU, dispatch_scalar_type);
-            THShortTensor_put(self_, index_, source_, accumulate);
-            break;
-        }
-        default:
-            AT_ERROR("_th_put_ not supported on CPUType for ", dispatch_scalar_type);
-    }
-    return self;
-}
-std::tuple<Tensor &,Tensor &> _th_mode_out(Tensor & values, Tensor & indices, const Tensor & self, int64_t dim, bool keepdim) {
-    // DeviceGuard omitted
-    auto dispatch_scalar_type = infer_scalar_type(self);
-
-    switch (dispatch_scalar_type) {
-        case ScalarType::Byte: {
-            auto values_ = checked_dense_tensor_unwrap(values, "values", 0, "_th_mode_out", false, DeviceType::CPU, dispatch_scalar_type);
-            auto indices_ = checked_dense_tensor_unwrap(indices, "indices", 0, "_th_mode_out", false, DeviceType::CPU, ScalarType::Long);
-            auto self_ = checked_dense_tensor_unwrap(self, "self", 1, "_th_mode_out", false, DeviceType::CPU, dispatch_scalar_type);
-            THByteTensor_mode(values_, indices_, self_, dim, keepdim);
-            break;
-        }
-        case ScalarType::Char: {
-            auto values_ = checked_dense_tensor_unwrap(values, "values", 0, "_th_mode_out", false, DeviceType::CPU, dispatch_scalar_type);
-            auto indices_ = checked_dense_tensor_unwrap(indices, "indices", 0, "_th_mode_out", false, DeviceType::CPU, ScalarType::Long);
-            auto self_ = checked_dense_tensor_unwrap(self, "self", 1, "_th_mode_out", false, DeviceType::CPU, dispatch_scalar_type);
-            THCharTensor_mode(values_, indices_, self_, dim, keepdim);
-            break;
-        }
-        case ScalarType::Double: {
-            auto values_ = checked_dense_tensor_unwrap(values, "values", 0, "_th_mode_out", false, DeviceType::CPU, dispatch_scalar_type);
-            auto indices_ = checked_dense_tensor_unwrap(indices, "indices", 0, "_th_mode_out", false, DeviceType::CPU, ScalarType::Long);
-            auto self_ = checked_dense_tensor_unwrap(self, "self", 1, "_th_mode_out", false, DeviceType::CPU, dispatch_scalar_type);
-            THDoubleTensor_mode(values_, indices_, self_, dim, keepdim);
-            break;
-        }
-        case ScalarType::Float: {
-            auto values_ = checked_dense_tensor_unwrap(values, "values", 0, "_th_mode_out", false, DeviceType::CPU, dispatch_scalar_type);
-            auto indices_ = checked_dense_tensor_unwrap(indices, "indices", 0, "_th_mode_out", false, DeviceType::CPU, ScalarType::Long);
-            auto self_ = checked_dense_tensor_unwrap(self, "self", 1, "_th_mode_out", false, DeviceType::CPU, dispatch_scalar_type);
-            THFloatTensor_mode(values_, indices_, self_, dim, keepdim);
-            break;
-        }
-        case ScalarType::Int: {
-            auto values_ = checked_dense_tensor_unwrap(values, "values", 0, "_th_mode_out", false, DeviceType::CPU, dispatch_scalar_type);
-            auto indices_ = checked_dense_tensor_unwrap(indices, "indices", 0, "_th_mode_out", false, DeviceType::CPU, ScalarType::Long);
-            auto self_ = checked_dense_tensor_unwrap(self, "self", 1, "_th_mode_out", false, DeviceType::CPU, dispatch_scalar_type);
-            THIntTensor_mode(values_, indices_, self_, dim, keepdim);
-            break;
-        }
-        case ScalarType::Long: {
-            auto values_ = checked_dense_tensor_unwrap(values, "values", 0, "_th_mode_out", false, DeviceType::CPU, dispatch_scalar_type);
-            auto indices_ = checked_dense_tensor_unwrap(indices, "indices", 0, "_th_mode_out", false, DeviceType::CPU, ScalarType::Long);
-            auto self_ = checked_dense_tensor_unwrap(self, "self", 1, "_th_mode_out", false, DeviceType::CPU, dispatch_scalar_type);
-            THLongTensor_mode(values_, indices_, self_, dim, keepdim);
-            break;
-        }
-        case ScalarType::Short: {
-            auto values_ = checked_dense_tensor_unwrap(values, "values", 0, "_th_mode_out", false, DeviceType::CPU, dispatch_scalar_type);
-            auto indices_ = checked_dense_tensor_unwrap(indices, "indices", 0, "_th_mode_out", false, DeviceType::CPU, ScalarType::Long);
-            auto self_ = checked_dense_tensor_unwrap(self, "self", 1, "_th_mode_out", false, DeviceType::CPU, dispatch_scalar_type);
-            THShortTensor_mode(values_, indices_, self_, dim, keepdim);
-            break;
-        }
-        default:
-            AT_ERROR("_th_mode_out not supported on CPUType for ", dispatch_scalar_type);
-    }
-    return std::tuple<Tensor &, Tensor &>(values, indices);
-}
-std::tuple<Tensor,Tensor> _th_mode(const Tensor & self, int64_t dim, bool keepdim) {
-    // DeviceGuard omitted
-    auto dispatch_scalar_type = infer_scalar_type(self);
-    auto values_ = c10::make_intrusive<TensorImpl, UndefinedTensorImpl>(c10::Storage(c10::Storage::use_byte_size_t(), 0, allocator(), true),DispatchKey::CPU, scalarTypeToTypeMeta(dispatch_scalar_type)).release();
-    auto values = Tensor(c10::intrusive_ptr<TensorImpl, UndefinedTensorImpl>::reclaim(values_));
-    auto indices_ = c10::make_intrusive<TensorImpl, UndefinedTensorImpl>(c10::Storage(c10::Storage::use_byte_size_t(), 0, allocator(), true),DispatchKey::CPU, scalarTypeToTypeMeta(ScalarType::Long)).release();
-    auto indices = Tensor(c10::intrusive_ptr<TensorImpl, UndefinedTensorImpl>::reclaim(indices_));
-    switch (dispatch_scalar_type) {
-        case ScalarType::Byte: {
-            auto self_ = checked_dense_tensor_unwrap(self, "self", 1, "_th_mode", false, DeviceType::CPU, dispatch_scalar_type);
-            THByteTensor_mode(values_, indices_, self_, dim, keepdim);
-            break;
-        }
-        case ScalarType::Char: {
-            auto self_ = checked_dense_tensor_unwrap(self, "self", 1, "_th_mode", false, DeviceType::CPU, dispatch_scalar_type);
-            THCharTensor_mode(values_, indices_, self_, dim, keepdim);
-            break;
-        }
-        case ScalarType::Double: {
-            auto self_ = checked_dense_tensor_unwrap(self, "self", 1, "_th_mode", false, DeviceType::CPU, dispatch_scalar_type);
-            THDoubleTensor_mode(values_, indices_, self_, dim, keepdim);
-            break;
-        }
-        case ScalarType::Float: {
-            auto self_ = checked_dense_tensor_unwrap(self, "self", 1, "_th_mode", false, DeviceType::CPU, dispatch_scalar_type);
-            THFloatTensor_mode(values_, indices_, self_, dim, keepdim);
-            break;
-        }
-        case ScalarType::Int: {
-            auto self_ = checked_dense_tensor_unwrap(self, "self", 1, "_th_mode", false, DeviceType::CPU, dispatch_scalar_type);
-            THIntTensor_mode(values_, indices_, self_, dim, keepdim);
-            break;
-        }
-        case ScalarType::Long: {
-            auto self_ = checked_dense_tensor_unwrap(self, "self", 1, "_th_mode", false, DeviceType::CPU, dispatch_scalar_type);
-            THLongTensor_mode(values_, indices_, self_, dim, keepdim);
-            break;
-        }
-        case ScalarType::Short: {
-            auto self_ = checked_dense_tensor_unwrap(self, "self", 1, "_th_mode", false, DeviceType::CPU, dispatch_scalar_type);
-            THShortTensor_mode(values_, indices_, self_, dim, keepdim);
-            break;
-        }
-        default:
-            AT_ERROR("_th_mode not supported on CPUType for ", dispatch_scalar_type);
-    }
-    return std::tuple<Tensor, Tensor>(values, indices);
-}
-=======
->>>>>>> 15b087cd
 Tensor _th_var(const Tensor & self, bool unbiased) {
     // DeviceGuard omitted
     auto dispatch_scalar_type = infer_scalar_type(self);
@@ -379,7 +203,7 @@
             AT_ERROR("_th_std not supported on CPUType for ", dispatch_scalar_type);
     }
 }
-Tensor & _th_renorm_out(Tensor & result, const Tensor & self, const Scalar& p, int64_t dim, const Scalar& maxnorm) {
+Tensor & _th_renorm_out(const Tensor & self, const Scalar& p, int64_t dim, const Scalar& maxnorm, Tensor & result) {
     // DeviceGuard omitted
     auto dispatch_scalar_type = infer_scalar_type(self);
 
@@ -454,7 +278,7 @@
     }
     return self;
 }
-Tensor & _th_histc_out(Tensor & result, const Tensor & self, int64_t bins, const Scalar& min, const Scalar& max) {
+Tensor & _th_histc_out(const Tensor & self, int64_t bins, const Scalar& min, const Scalar& max, Tensor & result) {
     // DeviceGuard omitted
     auto dispatch_scalar_type = infer_scalar_type(self);
 
@@ -506,7 +330,7 @@
     return result;
 }
 
-std::tuple<Tensor &,Tensor &> _th_gels_out(Tensor & res1, Tensor & res2, const Tensor & self, const Tensor & A) {
+std::tuple<Tensor &,Tensor &> _th_gels_out(const Tensor & self, const Tensor & A, Tensor & res1, Tensor & res2) {
     // DeviceGuard omitted
     auto dispatch_scalar_type = infer_scalar_type(self);
 
@@ -557,7 +381,7 @@
     }
     return std::tuple<Tensor, Tensor>(res1, res2);
 }
-std::tuple<Tensor &,Tensor &> _th_geqrf_out(Tensor & res1, Tensor & res2, const Tensor & self) {
+std::tuple<Tensor &,Tensor &> _th_geqrf_out(const Tensor & self, Tensor & res1, Tensor & res2) {
     // DeviceGuard omitted
     auto dispatch_scalar_type = infer_scalar_type(self);
 
@@ -604,7 +428,7 @@
     }
     return std::tuple<Tensor, Tensor>(res1, res2);
 }
-Tensor & _th_ormqr_out(Tensor & result, const Tensor & self, const Tensor & input2, const Tensor & input3, bool left, bool transpose) {
+Tensor & _th_ormqr_out(const Tensor & self, const Tensor & input2, const Tensor & input3, bool left, bool transpose, Tensor & result) {
     // DeviceGuard omitted
     auto dispatch_scalar_type = infer_scalar_type(self);
 
