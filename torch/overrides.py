--- conflicted
+++ resolved
@@ -246,12 +246,9 @@
         Tensor._conj_physical,
         Tensor._neg_view,
         Tensor._is_zerotensor,
-<<<<<<< HEAD
-=======
         Tensor._addmm_activation,
         Tensor._nested_tensor_layer_norm,
         Tensor.to_padded_tensor,
->>>>>>> b34b192d
     }
 
 
@@ -1111,6 +1108,7 @@
         Tensor.dtype.__get__: lambda self: -1,
         Tensor.is_cuda.__get__: lambda self: -1,
         Tensor.is_xpu.__get__: lambda self: -1,
+        Tensor.is_ipu.__get__: lambda self: -1,
         Tensor.is_leaf.__get__: lambda self: -1,
         Tensor.retains_grad.__get__: lambda self: -1,
         Tensor.is_meta.__get__: lambda self: -1,
@@ -1163,6 +1161,7 @@
         Tensor.cpu: lambda self, memory_format=torch.preserve_format: -1,
         Tensor.cuda: lambda self, memory_format=torch.preserve_format: -1,
         Tensor.xpu: lambda self, memory_format=torch.preserve_format: -1,
+        Tensor.ipu: lambda self, memory_format=torch.preserve_format: -1,
         Tensor.data_ptr: lambda self: -1,
         Tensor.dense_dim: lambda self: -1,
         Tensor.diagonal_scatter: lambda self, src, offset=0, dim1=0, dim2=1: -1,
