"""Adds docstrings to Tensor functions"""

import torch._C
from torch._C import _add_docstr as add_docstr
from ._torch_docs import parse_kwargs, reproducibility_notes


def add_docstr_all(method, docstr):
    add_docstr(getattr(torch._C._TensorBase, method), docstr)


common_args = parse_kwargs(
    """
    memory_format (:class:`torch.memory_format`, optional): the desired memory format of
        returned Tensor. Default: ``torch.preserve_format``.
"""
)

new_common_args = parse_kwargs(
    """
    size (int...): a list, tuple, or :class:`torch.Size` of integers defining the
        shape of the output tensor.
    dtype (:class:`torch.dtype`, optional): the desired type of returned tensor.
        Default: if None, same :class:`torch.dtype` as this tensor.
    device (:class:`torch.device`, optional): the desired device of returned tensor.
        Default: if None, same :class:`torch.device` as this tensor.
    requires_grad (bool, optional): If autograd should record operations on the
        returned tensor. Default: ``False``.
    pin_memory (bool, optional): If set, returned tensor would be allocated in
        the pinned memory. Works only for CPU tensors. Default: ``False``.
"""
)

add_docstr_all(
    "new_tensor",
    r"""
new_tensor(data, dtype=None, device=None, requires_grad=False) -> Tensor

Returns a new Tensor with :attr:`data` as the tensor data.
By default, the returned Tensor has the same :class:`torch.dtype` and
:class:`torch.device` as this tensor.

.. warning::

    :func:`new_tensor` always copies :attr:`data`. If you have a Tensor
    ``data`` and want to avoid a copy, use :func:`torch.Tensor.requires_grad_`
    or :func:`torch.Tensor.detach`.
    If you have a numpy array and want to avoid a copy, use
    :func:`torch.from_numpy`.

.. warning::

    When data is a tensor `x`, :func:`new_tensor()` reads out 'the data' from whatever it is passed,
    and constructs a leaf variable. Therefore ``tensor.new_tensor(x)`` is equivalent to ``x.clone().detach()``
    and ``tensor.new_tensor(x, requires_grad=True)`` is equivalent to ``x.clone().detach().requires_grad_(True)``.
    The equivalents using ``clone()`` and ``detach()`` are recommended.

Args:
    data (array_like): The returned Tensor copies :attr:`data`.
    {dtype}
    {device}
    {requires_grad}

Example::

    >>> tensor = torch.ones((2,), dtype=torch.int8)
    >>> data = [[0, 1], [2, 3]]
    >>> tensor.new_tensor(data)
    tensor([[ 0,  1],
            [ 2,  3]], dtype=torch.int8)

""".format(
        **new_common_args
    ),
)

add_docstr_all(
    "new_full",
    r"""
new_full(size, fill_value, dtype=None, device=None, requires_grad=False) -> Tensor

Returns a Tensor of size :attr:`size` filled with :attr:`fill_value`.
By default, the returned Tensor has the same :class:`torch.dtype` and
:class:`torch.device` as this tensor.

Args:
    fill_value (scalar): the number to fill the output tensor with.
    {dtype}
    {device}
    {requires_grad}

Example::

    >>> tensor = torch.ones((2,), dtype=torch.float64)
    >>> tensor.new_full((3, 4), 3.141592)
    tensor([[ 3.1416,  3.1416,  3.1416,  3.1416],
            [ 3.1416,  3.1416,  3.1416,  3.1416],
            [ 3.1416,  3.1416,  3.1416,  3.1416]], dtype=torch.float64)

""".format(
        **new_common_args
    ),
)

add_docstr_all(
    "new_empty",
    r"""
new_empty(size, dtype=None, device=None, requires_grad=False) -> Tensor

Returns a Tensor of size :attr:`size` filled with uninitialized data.
By default, the returned Tensor has the same :class:`torch.dtype` and
:class:`torch.device` as this tensor.

Args:
    {dtype}
    {device}
    {requires_grad}

Example::

    >>> tensor = torch.ones(())
    >>> tensor.new_empty((2, 3))
    tensor([[ 5.8182e-18,  4.5765e-41, -1.0545e+30],
            [ 3.0949e-41,  4.4842e-44,  0.0000e+00]])

""".format(
        **new_common_args
    ),
)

add_docstr_all(
    "new_empty_strided",
    r"""
new_empty_strided(size, stride, dtype=None, device=None, requires_grad=False) -> Tensor

Returns a Tensor of size :attr:`size` and strides :attr:`stride` filled with
uninitialized data. By default, the returned Tensor has the same
:class:`torch.dtype` and :class:`torch.device` as this tensor.

Args:
    {dtype}
    {device}
    {requires_grad}

Example::

    >>> tensor = torch.ones(())
    >>> tensor.new_empty_strided((2, 3), (3, 1))
    tensor([[ 5.8182e-18,  4.5765e-41, -1.0545e+30],
            [ 3.0949e-41,  4.4842e-44,  0.0000e+00]])

""".format(
        **new_common_args
    ),
)

add_docstr_all(
    "new_ones",
    r"""
new_ones(size, dtype=None, device=None, requires_grad=False) -> Tensor

Returns a Tensor of size :attr:`size` filled with ``1``.
By default, the returned Tensor has the same :class:`torch.dtype` and
:class:`torch.device` as this tensor.

Args:
    size (int...): a list, tuple, or :class:`torch.Size` of integers defining the
        shape of the output tensor.
    {dtype}
    {device}
    {requires_grad}

Example::

    >>> tensor = torch.tensor((), dtype=torch.int32)
    >>> tensor.new_ones((2, 3))
    tensor([[ 1,  1,  1],
            [ 1,  1,  1]], dtype=torch.int32)

""".format(
        **new_common_args
    ),
)

add_docstr_all(
    "new_zeros",
    r"""
new_zeros(size, dtype=None, device=None, requires_grad=False) -> Tensor

Returns a Tensor of size :attr:`size` filled with ``0``.
By default, the returned Tensor has the same :class:`torch.dtype` and
:class:`torch.device` as this tensor.

Args:
    size (int...): a list, tuple, or :class:`torch.Size` of integers defining the
        shape of the output tensor.
    {dtype}
    {device}
    {requires_grad}

Example::

    >>> tensor = torch.tensor((), dtype=torch.float64)
    >>> tensor.new_zeros((2, 3))
    tensor([[ 0.,  0.,  0.],
            [ 0.,  0.,  0.]], dtype=torch.float64)

""".format(
        **new_common_args
    ),
)

add_docstr_all(
    "abs",
    r"""
abs() -> Tensor

See :func:`torch.abs`
""",
)

add_docstr_all(
    "abs_",
    r"""
abs_() -> Tensor

In-place version of :meth:`~Tensor.abs`
""",
)

add_docstr_all(
    "absolute",
    r"""
absolute() -> Tensor

Alias for :func:`abs`
""",
)

add_docstr_all(
    "absolute_",
    r"""
absolute_() -> Tensor

In-place version of :meth:`~Tensor.absolute`
Alias for :func:`abs_`
""",
)

add_docstr_all(
    "acos",
    r"""
acos() -> Tensor

See :func:`torch.acos`
""",
)

add_docstr_all(
    "acos_",
    r"""
acos_() -> Tensor

In-place version of :meth:`~Tensor.acos`
""",
)

add_docstr_all(
    "arccos",
    r"""
arccos() -> Tensor

See :func:`torch.arccos`
""",
)

add_docstr_all(
    "arccos_",
    r"""
arccos_() -> Tensor

In-place version of :meth:`~Tensor.arccos`
""",
)

add_docstr_all(
    "acosh",
    r"""
acosh() -> Tensor

See :func:`torch.acosh`
""",
)

add_docstr_all(
    "acosh_",
    r"""
acosh_() -> Tensor

In-place version of :meth:`~Tensor.acosh`
""",
)

add_docstr_all(
    "arccosh",
    r"""
acosh() -> Tensor

See :func:`torch.arccosh`
""",
)

add_docstr_all(
    "arccosh_",
    r"""
acosh_() -> Tensor

In-place version of :meth:`~Tensor.arccosh`
""",
)

add_docstr_all(
    "add",
    r"""
add(other, *, alpha=1) -> Tensor

Add a scalar or tensor to :attr:`self` tensor. If both :attr:`alpha`
and :attr:`other` are specified, each element of :attr:`other` is scaled by
:attr:`alpha` before being used.

When :attr:`other` is a tensor, the shape of :attr:`other` must be
:ref:`broadcastable <broadcasting-semantics>` with the shape of the underlying
tensor

See :func:`torch.add`
""",
)

add_docstr_all(
    "add_",
    r"""
add_(other, *, alpha=1) -> Tensor

In-place version of :meth:`~Tensor.add`
""",
)

add_docstr_all(
    "addbmm",
    r"""
addbmm(batch1, batch2, *, beta=1, alpha=1) -> Tensor

See :func:`torch.addbmm`
""",
)

add_docstr_all(
    "addbmm_",
    r"""
addbmm_(batch1, batch2, *, beta=1, alpha=1) -> Tensor

In-place version of :meth:`~Tensor.addbmm`
""",
)

add_docstr_all(
    "addcdiv",
    r"""
addcdiv(tensor1, tensor2, *, value=1) -> Tensor

See :func:`torch.addcdiv`
""",
)

add_docstr_all(
    "addcdiv_",
    r"""
addcdiv_(tensor1, tensor2, *, value=1) -> Tensor

In-place version of :meth:`~Tensor.addcdiv`
""",
)

add_docstr_all(
    "addcmul",
    r"""
addcmul(tensor1, tensor2, *, value=1) -> Tensor

See :func:`torch.addcmul`
""",
)

add_docstr_all(
    "addcmul_",
    r"""
addcmul_(tensor1, tensor2, *, value=1) -> Tensor

In-place version of :meth:`~Tensor.addcmul`
""",
)

add_docstr_all(
    "addmm",
    r"""
addmm(mat1, mat2, *, beta=1, alpha=1) -> Tensor

See :func:`torch.addmm`
""",
)

add_docstr_all(
    "addmm_",
    r"""
addmm_(mat1, mat2, *, beta=1, alpha=1) -> Tensor

In-place version of :meth:`~Tensor.addmm`
""",
)

add_docstr_all(
    "addmv",
    r"""
addmv(mat, vec, *, beta=1, alpha=1) -> Tensor

See :func:`torch.addmv`
""",
)

add_docstr_all(
    "addmv_",
    r"""
addmv_(mat, vec, *, beta=1, alpha=1) -> Tensor

In-place version of :meth:`~Tensor.addmv`
""",
)

add_docstr_all(
    "sspaddmm",
    r"""
sspaddmm(mat1, mat2, *, beta=1, alpha=1) -> Tensor

See :func:`torch.sspaddmm`
""",
)

add_docstr_all(
    "smm",
    r"""
smm(mat) -> Tensor

See :func:`torch.smm`
""",
)

add_docstr_all(
    "addr",
    r"""
addr(vec1, vec2, *, beta=1, alpha=1) -> Tensor

See :func:`torch.addr`
""",
)

add_docstr_all(
    "addr_",
    r"""
addr_(vec1, vec2, *, beta=1, alpha=1) -> Tensor

In-place version of :meth:`~Tensor.addr`
""",
)

add_docstr_all(
    "align_as",
    r"""
align_as(other) -> Tensor

Permutes the dimensions of the :attr:`self` tensor to match the dimension order
in the :attr:`other` tensor, adding size-one dims for any new names.

This operation is useful for explicit broadcasting by names (see examples).

All of the dims of :attr:`self` must be named in order to use this method.
The resulting tensor is a view on the original tensor.

All dimension names of :attr:`self` must be present in ``other.names``.
:attr:`other` may contain named dimensions that are not in ``self.names``;
the output tensor has a size-one dimension for each of those new names.

To align a tensor to a specific order, use :meth:`~Tensor.align_to`.

Examples::

    # Example 1: Applying a mask
    >>> mask = torch.randint(2, [127, 128], dtype=torch.bool).refine_names('W', 'H')
    >>> imgs = torch.randn(32, 128, 127, 3, names=('N', 'H', 'W', 'C'))
    >>> imgs.masked_fill_(mask.align_as(imgs), 0)


    # Example 2: Applying a per-channel-scale
    >>> def scale_channels(input, scale):
    >>>    scale = scale.refine_names('C')
    >>>    return input * scale.align_as(input)

    >>> num_channels = 3
    >>> scale = torch.randn(num_channels, names=('C',))
    >>> imgs = torch.rand(32, 128, 128, num_channels, names=('N', 'H', 'W', 'C'))
    >>> more_imgs = torch.rand(32, num_channels, 128, 128, names=('N', 'C', 'H', 'W'))
    >>> videos = torch.randn(3, num_channels, 128, 128, 128, names=('N', 'C', 'H', 'W', 'D'))

    # scale_channels is agnostic to the dimension order of the input
    >>> scale_channels(imgs, scale)
    >>> scale_channels(more_imgs, scale)
    >>> scale_channels(videos, scale)

.. warning::
    The named tensor API is experimental and subject to change.

""",
)

add_docstr_all(
    "all",
    r"""
all(dim=None, keepdim=False) -> Tensor

See :func:`torch.all`
""",
)

add_docstr_all(
    "allclose",
    r"""
allclose(other, rtol=1e-05, atol=1e-08, equal_nan=False) -> Tensor

See :func:`torch.allclose`
""",
)

add_docstr_all(
    "angle",
    r"""
angle() -> Tensor

See :func:`torch.angle`
""",
)

add_docstr_all(
    "any",
    r"""
any(dim=None, keepdim=False) -> Tensor

See :func:`torch.any`
""",
)

add_docstr_all(
    "apply_",
    r"""
apply_(callable) -> Tensor

Applies the function :attr:`callable` to each element in the tensor, replacing
each element with the value returned by :attr:`callable`.

.. note::

    This function only works with CPU tensors and should not be used in code
    sections that require high performance.
""",
)

add_docstr_all(
    "asin",
    r"""
asin() -> Tensor

See :func:`torch.asin`
""",
)

add_docstr_all(
    "asin_",
    r"""
asin_() -> Tensor

In-place version of :meth:`~Tensor.asin`
""",
)

add_docstr_all(
    "arcsin",
    r"""
arcsin() -> Tensor

See :func:`torch.arcsin`
""",
)

add_docstr_all(
    "arcsin_",
    r"""
arcsin_() -> Tensor

In-place version of :meth:`~Tensor.arcsin`
""",
)

add_docstr_all(
    "asinh",
    r"""
asinh() -> Tensor

See :func:`torch.asinh`
""",
)

add_docstr_all(
    "asinh_",
    r"""
asinh_() -> Tensor

In-place version of :meth:`~Tensor.asinh`
""",
)

add_docstr_all(
    "arcsinh",
    r"""
arcsinh() -> Tensor

See :func:`torch.arcsinh`
""",
)

add_docstr_all(
    "arcsinh_",
    r"""
arcsinh_() -> Tensor

In-place version of :meth:`~Tensor.arcsinh`
""",
)

add_docstr_all(
    "as_strided",
    r"""
as_strided(size, stride, storage_offset=None) -> Tensor

See :func:`torch.as_strided`
""",
)

add_docstr_all(
    "atan",
    r"""
atan() -> Tensor

See :func:`torch.atan`
""",
)

add_docstr_all(
    "atan_",
    r"""
atan_() -> Tensor

In-place version of :meth:`~Tensor.atan`
""",
)

add_docstr_all(
    "arctan",
    r"""
arctan() -> Tensor

See :func:`torch.arctan`
""",
)

add_docstr_all(
    "arctan_",
    r"""
arctan_() -> Tensor

In-place version of :meth:`~Tensor.arctan`
""",
)

add_docstr_all(
    "atan2",
    r"""
atan2(other) -> Tensor

See :func:`torch.atan2`
""",
)

add_docstr_all(
    "atan2_",
    r"""
atan2_(other) -> Tensor

In-place version of :meth:`~Tensor.atan2`
""",
)

add_docstr_all(
    "arctan2",
    r"""
arctan2(other) -> Tensor

See :func:`torch.arctan2`
""",
)

add_docstr_all(
    "arctan2_",
    r"""
atan2_(other) -> Tensor

In-place version of :meth:`~Tensor.arctan2`
""",
)

add_docstr_all(
    "atanh",
    r"""
atanh() -> Tensor

See :func:`torch.atanh`
""",
)

add_docstr_all(
    "atanh_",
    r"""
atanh_(other) -> Tensor

In-place version of :meth:`~Tensor.atanh`
""",
)

add_docstr_all(
    "arctanh",
    r"""
arctanh() -> Tensor

See :func:`torch.arctanh`
""",
)

add_docstr_all(
    "arctanh_",
    r"""
arctanh_(other) -> Tensor

In-place version of :meth:`~Tensor.arctanh`
""",
)

add_docstr_all(
    "baddbmm",
    r"""
baddbmm(batch1, batch2, *, beta=1, alpha=1) -> Tensor

See :func:`torch.baddbmm`
""",
)

add_docstr_all(
    "baddbmm_",
    r"""
baddbmm_(batch1, batch2, *, beta=1, alpha=1) -> Tensor

In-place version of :meth:`~Tensor.baddbmm`
""",
)

add_docstr_all(
    "bernoulli",
    r"""
bernoulli(*, generator=None) -> Tensor

Returns a result tensor where each :math:`\texttt{result[i]}` is independently
sampled from :math:`\text{Bernoulli}(\texttt{self[i]})`. :attr:`self` must have
floating point ``dtype``, and the result will have the same ``dtype``.

See :func:`torch.bernoulli`
""",
)

add_docstr_all(
    "bernoulli_",
    r"""
bernoulli_(p=0.5, *, generator=None) -> Tensor

Fills each location of :attr:`self` with an independent sample from
:math:`\text{Bernoulli}(\texttt{p})`. :attr:`self` can have integral
``dtype``.

:attr:`p` should either be a scalar or tensor containing probabilities to be
used for drawing the binary random number.

If it is a tensor, the :math:`\text{i}^{th}` element of :attr:`self` tensor
will be set to a value sampled from
:math:`\text{Bernoulli}(\texttt{p\_tensor[i]})`. In this case `p` must have
floating point ``dtype``.

See also :meth:`~Tensor.bernoulli` and :func:`torch.bernoulli`
""",
)

add_docstr_all(
    "bincount",
    r"""
bincount(weights=None, minlength=0) -> Tensor

See :func:`torch.bincount`
""",
)

add_docstr_all(
    "bitwise_not",
    r"""
bitwise_not() -> Tensor

See :func:`torch.bitwise_not`
""",
)

add_docstr_all(
    "bitwise_not_",
    r"""
bitwise_not_() -> Tensor

In-place version of :meth:`~Tensor.bitwise_not`
""",
)

add_docstr_all(
    "bitwise_and",
    r"""
bitwise_and() -> Tensor

See :func:`torch.bitwise_and`
""",
)

add_docstr_all(
    "bitwise_and_",
    r"""
bitwise_and_() -> Tensor

In-place version of :meth:`~Tensor.bitwise_and`
""",
)

add_docstr_all(
    "bitwise_or",
    r"""
bitwise_or() -> Tensor

See :func:`torch.bitwise_or`
""",
)

add_docstr_all(
    "bitwise_or_",
    r"""
bitwise_or_() -> Tensor

In-place version of :meth:`~Tensor.bitwise_or`
""",
)

add_docstr_all(
    "bitwise_xor",
    r"""
bitwise_xor() -> Tensor

See :func:`torch.bitwise_xor`
""",
)

add_docstr_all(
    "bitwise_xor_",
    r"""
bitwise_xor_() -> Tensor

In-place version of :meth:`~Tensor.bitwise_xor`
""",
)

add_docstr_all(
    "bitwise_left_shift",
    r"""
bitwise_left_shift(other) -> Tensor

See :func:`torch.bitwise_left_shift`
""",
)

add_docstr_all(
    "bitwise_left_shift_",
    r"""
bitwise_left_shift_(other) -> Tensor

In-place version of :meth:`~Tensor.bitwise_left_shift`
""",
)

add_docstr_all(
    "bitwise_right_shift",
    r"""
bitwise_right_shift(other) -> Tensor

See :func:`torch.bitwise_right_shift`
""",
)

add_docstr_all(
    "bitwise_right_shift_",
    r"""
bitwise_right_shift_(other) -> Tensor

In-place version of :meth:`~Tensor.bitwise_right_shift`
""",
)

add_docstr_all(
    "broadcast_to",
    r"""
broadcast_to(shape) -> Tensor

See :func:`torch.broadcast_to`.
""",
)

add_docstr_all(
    "logical_and",
    r"""
logical_and() -> Tensor

See :func:`torch.logical_and`
""",
)

add_docstr_all(
    "logical_and_",
    r"""
logical_and_() -> Tensor

In-place version of :meth:`~Tensor.logical_and`
""",
)

add_docstr_all(
    "logical_not",
    r"""
logical_not() -> Tensor

See :func:`torch.logical_not`
""",
)

add_docstr_all(
    "logical_not_",
    r"""
logical_not_() -> Tensor

In-place version of :meth:`~Tensor.logical_not`
""",
)

add_docstr_all(
    "logical_or",
    r"""
logical_or() -> Tensor

See :func:`torch.logical_or`
""",
)

add_docstr_all(
    "logical_or_",
    r"""
logical_or_() -> Tensor

In-place version of :meth:`~Tensor.logical_or`
""",
)

add_docstr_all(
    "logical_xor",
    r"""
logical_xor() -> Tensor

See :func:`torch.logical_xor`
""",
)

add_docstr_all(
    "logical_xor_",
    r"""
logical_xor_() -> Tensor

In-place version of :meth:`~Tensor.logical_xor`
""",
)

add_docstr_all(
    "bmm",
    r"""
bmm(batch2) -> Tensor

See :func:`torch.bmm`
""",
)

add_docstr_all(
    "cauchy_",
    r"""
cauchy_(median=0, sigma=1, *, generator=None) -> Tensor

Fills the tensor with numbers drawn from the Cauchy distribution:

.. math::

    f(x) = \dfrac{1}{\pi} \dfrac{\sigma}{(x - \text{median})^2 + \sigma^2}
""",
)

add_docstr_all(
    "ceil",
    r"""
ceil() -> Tensor

See :func:`torch.ceil`
""",
)

add_docstr_all(
    "ceil_",
    r"""
ceil_() -> Tensor

In-place version of :meth:`~Tensor.ceil`
""",
)

add_docstr_all(
    "cholesky",
    r"""
cholesky(upper=False) -> Tensor

See :func:`torch.cholesky`
""",
)

add_docstr_all(
    "cholesky_solve",
    r"""
cholesky_solve(input2, upper=False) -> Tensor

See :func:`torch.cholesky_solve`
""",
)

add_docstr_all(
    "cholesky_inverse",
    r"""
cholesky_inverse(upper=False) -> Tensor

See :func:`torch.cholesky_inverse`
""",
)

add_docstr_all(
    "clamp",
    r"""
clamp(min=None, max=None) -> Tensor

See :func:`torch.clamp`
""",
)

add_docstr_all(
    "clamp_",
    r"""
clamp_(min=None, max=None) -> Tensor

In-place version of :meth:`~Tensor.clamp`
""",
)

add_docstr_all(
    "clip",
    r"""
clip(min=None, max=None) -> Tensor

Alias for :meth:`~Tensor.clamp`.
""",
)

add_docstr_all(
    "clip_",
    r"""
clip_(min=None, max=None) -> Tensor

Alias for :meth:`~Tensor.clamp_`.
""",
)

add_docstr_all(
    "clone",
    r"""
clone(*, memory_format=torch.preserve_format) -> Tensor

See :func:`torch.clone`
""".format(
        **common_args
    ),
)

add_docstr_all(
    "coalesce",
    r"""
coalesce() -> Tensor

Returns a coalesced copy of :attr:`self` if :attr:`self` is an
:ref:`uncoalesced tensor <sparse-uncoalesced-coo-docs>`.

Returns :attr:`self` if :attr:`self` is a coalesced tensor.

.. warning::
  Throws an error if :attr:`self` is not a sparse COO tensor.
""",
)

add_docstr_all(
    "contiguous",
    r"""
contiguous(memory_format=torch.contiguous_format) -> Tensor

Returns a contiguous in memory tensor containing the same data as :attr:`self` tensor. If
:attr:`self` tensor is already in the specified memory format, this function returns the
:attr:`self` tensor.

Args:
    memory_format (:class:`torch.memory_format`, optional): the desired memory format of
        returned Tensor. Default: ``torch.contiguous_format``.
""",
)

add_docstr_all(
    "copy_",
    r"""
copy_(src, non_blocking=False) -> Tensor

Copies the elements from :attr:`src` into :attr:`self` tensor and returns
:attr:`self`.

The :attr:`src` tensor must be :ref:`broadcastable <broadcasting-semantics>`
with the :attr:`self` tensor. It may be of a different data type or reside on a
different device.

Args:
    src (Tensor): the source tensor to copy from
    non_blocking (bool): if ``True`` and this copy is between CPU and GPU,
        the copy may occur asynchronously with respect to the host. For other
        cases, this argument has no effect.
""",
)

add_docstr_all(
    "conj",
    r"""
conj() -> Tensor

See :func:`torch.conj`
""",
)

add_docstr_all(
    "conj_physical",
    r"""
conj_physical() -> Tensor

See :func:`torch.conj_physical`
""",
)

add_docstr_all(
    "conj_physical_",
    r"""
conj_physical_() -> Tensor

In-place version of :meth:`~Tensor.conj_physical`
""",
)

add_docstr_all(
    "resolve_conj",
    r"""
resolve_conj() -> Tensor

See :func:`torch.resolve_conj`
""",
)

add_docstr_all(
    "resolve_neg",
    r"""
resolve_neg() -> Tensor

See :func:`torch.resolve_neg`
""",
)

add_docstr_all(
    "copysign",
    r"""
copysign(other) -> Tensor

See :func:`torch.copysign`
""",
)

add_docstr_all(
    "copysign_",
    r"""
copysign_(other) -> Tensor

In-place version of :meth:`~Tensor.copysign`
""",
)

add_docstr_all(
    "cos",
    r"""
cos() -> Tensor

See :func:`torch.cos`
""",
)

add_docstr_all(
    "cos_",
    r"""
cos_() -> Tensor

In-place version of :meth:`~Tensor.cos`
""",
)

add_docstr_all(
    "cosh",
    r"""
cosh() -> Tensor

See :func:`torch.cosh`
""",
)

add_docstr_all(
    "cosh_",
    r"""
cosh_() -> Tensor

In-place version of :meth:`~Tensor.cosh`
""",
)

add_docstr_all(
    "cpu",
    r"""
cpu(memory_format=torch.preserve_format) -> Tensor

Returns a copy of this object in CPU memory.

If this object is already in CPU memory and on the correct device,
then no copy is performed and the original object is returned.

Args:
    {memory_format}

""".format(
        **common_args
    ),
)

add_docstr_all(
    "count_nonzero",
    r"""
count_nonzero(dim=None) -> Tensor

See :func:`torch.count_nonzero`
""",
)

add_docstr_all(
    "cov",
    r"""
cov(*, correction=1, fweights=None, aweights=None) -> Tensor

See :func:`torch.cov`
""",
)

add_docstr_all(
    "corrcoef",
    r"""
corrcoef() -> Tensor

See :func:`torch.corrcoef`
""",
)

add_docstr_all(
    "cross",
    r"""
cross(other, dim=None) -> Tensor

See :func:`torch.cross`
""",
)

add_docstr_all(
    "cuda",
    r"""
cuda(device=None, non_blocking=False, memory_format=torch.preserve_format) -> Tensor

Returns a copy of this object in CUDA memory.

If this object is already in CUDA memory and on the correct device,
then no copy is performed and the original object is returned.

Args:
    device (:class:`torch.device`): The destination GPU device.
        Defaults to the current CUDA device.
    non_blocking (bool): If ``True`` and the source is in pinned memory,
        the copy will be asynchronous with respect to the host.
        Otherwise, the argument has no effect. Default: ``False``.
    {memory_format}
""".format(
        **common_args
    ),
)

add_docstr_all(
    "ipu",
    r"""
ipu(device=None, non_blocking=False, memory_format=torch.preserve_format) -> Tensor

Returns a copy of this object in IPU memory.

If this object is already in IPU memory and on the correct device,
then no copy is performed and the original object is returned.

Args:
    device (:class:`torch.device`): The destination IPU device.
        Defaults to the current IPU device.
    non_blocking (bool): If ``True`` and the source is in pinned memory,
        the copy will be asynchronous with respect to the host.
        Otherwise, the argument has no effect. Default: ``False``.
    {memory_format}
""".format(
        **common_args
    ),
)

add_docstr_all(
    "xpu",
    r"""
xpu(device=None, non_blocking=False, memory_format=torch.preserve_format) -> Tensor

Returns a copy of this object in XPU memory.

If this object is already in XPU memory and on the correct device,
then no copy is performed and the original object is returned.

Args:
    device (:class:`torch.device`): The destination XPU device.
        Defaults to the current XPU device.
    non_blocking (bool): If ``True`` and the source is in pinned memory,
        the copy will be asynchronous with respect to the host.
        Otherwise, the argument has no effect. Default: ``False``.
    {memory_format}
""".format(
        **common_args
    ),
)

add_docstr_all(
    "logcumsumexp",
    r"""
logcumsumexp(dim) -> Tensor

See :func:`torch.logcumsumexp`
""",
)

add_docstr_all(
    "cummax",
    r"""
cummax(dim) -> (Tensor, Tensor)

See :func:`torch.cummax`
""",
)

add_docstr_all(
    "cummin",
    r"""
cummin(dim) -> (Tensor, Tensor)

See :func:`torch.cummin`
""",
)

add_docstr_all(
    "cumprod",
    r"""
cumprod(dim, dtype=None) -> Tensor

See :func:`torch.cumprod`
""",
)

add_docstr_all(
    "cumprod_",
    r"""
cumprod_(dim, dtype=None) -> Tensor

In-place version of :meth:`~Tensor.cumprod`
""",
)

add_docstr_all(
    "cumsum",
    r"""
cumsum(dim, dtype=None) -> Tensor

See :func:`torch.cumsum`
""",
)

add_docstr_all(
    "cumsum_",
    r"""
cumsum_(dim, dtype=None) -> Tensor

In-place version of :meth:`~Tensor.cumsum`
""",
)

add_docstr_all(
    "data_ptr",
    r"""
data_ptr() -> int

Returns the address of the first element of :attr:`self` tensor.
""",
)

add_docstr_all(
    "dequantize",
    r"""
dequantize() -> Tensor

Given a quantized Tensor, dequantize it and return the dequantized float Tensor.
""",
)

add_docstr_all(
    "dense_dim",
    r"""
dense_dim() -> int

Return the number of dense dimensions in a :ref:`sparse tensor <sparse-docs>` :attr:`self`.

.. warning::
  Throws an error if :attr:`self` is not a sparse tensor.

See also :meth:`Tensor.sparse_dim` and :ref:`hybrid tensors <sparse-hybrid-coo-docs>`.
""",
)

add_docstr_all(
    "diag",
    r"""
diag(diagonal=0) -> Tensor

See :func:`torch.diag`
""",
)

add_docstr_all(
    "diag_embed",
    r"""
diag_embed(offset=0, dim1=-2, dim2=-1) -> Tensor

See :func:`torch.diag_embed`
""",
)

add_docstr_all(
    "diagflat",
    r"""
diagflat(offset=0) -> Tensor

See :func:`torch.diagflat`
""",
)

add_docstr_all(
    "diagonal",
    r"""
diagonal(offset=0, dim1=0, dim2=1) -> Tensor

See :func:`torch.diagonal`
""",
)

add_docstr_all(
    "diagonal_scatter",
    r"""
diagonal_scatter(src, offset=0, dim1=0, dim2=1) -> Tensor

See :func:`torch.diagonal_scatter`
""",
)

add_docstr_all(
    "as_strided_scatter",
    r"""
as_strided_scatter(src, size, stride, storage_offset=0) -> Tensor

See :func:`torch.as_strided_scatter`
""",
)

add_docstr_all(
    "fill_diagonal_",
    r"""
fill_diagonal_(fill_value, wrap=False) -> Tensor

Fill the main diagonal of a tensor that has at least 2-dimensions.
When dims>2, all dimensions of input must be of equal length.
This function modifies the input tensor in-place, and returns the input tensor.

Arguments:
    fill_value (Scalar): the fill value
    wrap (bool): the diagonal 'wrapped' after N columns for tall matrices.

Example::

    >>> a = torch.zeros(3, 3)
    >>> a.fill_diagonal_(5)
    tensor([[5., 0., 0.],
            [0., 5., 0.],
            [0., 0., 5.]])
    >>> b = torch.zeros(7, 3)
    >>> b.fill_diagonal_(5)
    tensor([[5., 0., 0.],
            [0., 5., 0.],
            [0., 0., 5.],
            [0., 0., 0.],
            [0., 0., 0.],
            [0., 0., 0.],
            [0., 0., 0.]])
    >>> c = torch.zeros(7, 3)
    >>> c.fill_diagonal_(5, wrap=True)
    tensor([[5., 0., 0.],
            [0., 5., 0.],
            [0., 0., 5.],
            [0., 0., 0.],
            [5., 0., 0.],
            [0., 5., 0.],
            [0., 0., 5.]])

""",
)

add_docstr_all(
    "floor_divide",
    r"""
floor_divide(value) -> Tensor

See :func:`torch.floor_divide`
""",
)

add_docstr_all(
    "floor_divide_",
    r"""
floor_divide_(value) -> Tensor

In-place version of :meth:`~Tensor.floor_divide`
""",
)

add_docstr_all(
    "diff",
    r"""
diff(n=1, dim=-1, prepend=None, append=None) -> Tensor

See :func:`torch.diff`
""",
)

add_docstr_all(
    "digamma",
    r"""
digamma() -> Tensor

See :func:`torch.digamma`
""",
)

add_docstr_all(
    "digamma_",
    r"""
digamma_() -> Tensor

In-place version of :meth:`~Tensor.digamma`
""",
)

add_docstr_all(
    "dim",
    r"""
dim() -> int

Returns the number of dimensions of :attr:`self` tensor.
""",
)

add_docstr_all(
    "dist",
    r"""
dist(other, p=2) -> Tensor

See :func:`torch.dist`
""",
)

add_docstr_all(
    "div",
    r"""
div(value, *, rounding_mode=None) -> Tensor

See :func:`torch.div`
""",
)

add_docstr_all(
    "div_",
    r"""
div_(value, *, rounding_mode=None) -> Tensor

In-place version of :meth:`~Tensor.div`
""",
)

add_docstr_all(
    "divide",
    r"""
divide(value, *, rounding_mode=None) -> Tensor

See :func:`torch.divide`
""",
)

add_docstr_all(
    "divide_",
    r"""
divide_(value, *, rounding_mode=None) -> Tensor

In-place version of :meth:`~Tensor.divide`
""",
)

add_docstr_all(
    "dot",
    r"""
dot(other) -> Tensor

See :func:`torch.dot`
""",
)

add_docstr_all(
    "element_size",
    r"""
element_size() -> int

Returns the size in bytes of an individual element.

Example::

    >>> torch.tensor([]).element_size()
    4
    >>> torch.tensor([], dtype=torch.uint8).element_size()
    1

""",
)

add_docstr_all(
    "eq",
    r"""
eq(other) -> Tensor

See :func:`torch.eq`
""",
)

add_docstr_all(
    "eq_",
    r"""
eq_(other) -> Tensor

In-place version of :meth:`~Tensor.eq`
""",
)

add_docstr_all(
    "equal",
    r"""
equal(other) -> bool

See :func:`torch.equal`
""",
)

add_docstr_all(
    "erf",
    r"""
erf() -> Tensor

See :func:`torch.erf`
""",
)

add_docstr_all(
    "erf_",
    r"""
erf_() -> Tensor

In-place version of :meth:`~Tensor.erf`
""",
)

add_docstr_all(
    "erfc",
    r"""
erfc() -> Tensor

See :func:`torch.erfc`
""",
)

add_docstr_all(
    "erfc_",
    r"""
erfc_() -> Tensor

In-place version of :meth:`~Tensor.erfc`
""",
)

add_docstr_all(
    "erfinv",
    r"""
erfinv() -> Tensor

See :func:`torch.erfinv`
""",
)

add_docstr_all(
    "erfinv_",
    r"""
erfinv_() -> Tensor

In-place version of :meth:`~Tensor.erfinv`
""",
)

add_docstr_all(
    "exp",
    r"""
exp() -> Tensor

See :func:`torch.exp`
""",
)

add_docstr_all(
    "exp_",
    r"""
exp_() -> Tensor

In-place version of :meth:`~Tensor.exp`
""",
)

add_docstr_all(
    "exp2",
    r"""
exp2() -> Tensor

See :func:`torch.exp2`
""",
)

add_docstr_all(
    "exp2_",
    r"""
exp2_() -> Tensor

In-place version of :meth:`~Tensor.exp2`
""",
)

add_docstr_all(
    "expm1",
    r"""
expm1() -> Tensor

See :func:`torch.expm1`
""",
)

add_docstr_all(
    "expm1_",
    r"""
expm1_() -> Tensor

In-place version of :meth:`~Tensor.expm1`
""",
)

add_docstr_all(
    "exponential_",
    r"""
exponential_(lambd=1, *, generator=None) -> Tensor

Fills :attr:`self` tensor with elements drawn from the exponential distribution:

.. math::

    f(x) = \lambda e^{-\lambda x}
""",
)

add_docstr_all(
    "fill_",
    r"""
fill_(value) -> Tensor

Fills :attr:`self` tensor with the specified value.
""",
)

add_docstr_all(
    "floor",
    r"""
floor() -> Tensor

See :func:`torch.floor`
""",
)

add_docstr_all(
    "flip",
    r"""
flip(dims) -> Tensor

See :func:`torch.flip`
""",
)

add_docstr_all(
    "fliplr",
    r"""
fliplr() -> Tensor

See :func:`torch.fliplr`
""",
)

add_docstr_all(
    "flipud",
    r"""
flipud() -> Tensor

See :func:`torch.flipud`
""",
)

add_docstr_all(
    "roll",
    r"""
roll(shifts, dims) -> Tensor

See :func:`torch.roll`
""",
)

add_docstr_all(
    "floor_",
    r"""
floor_() -> Tensor

In-place version of :meth:`~Tensor.floor`
""",
)

add_docstr_all(
    "fmod",
    r"""
fmod(divisor) -> Tensor

See :func:`torch.fmod`
""",
)

add_docstr_all(
    "fmod_",
    r"""
fmod_(divisor) -> Tensor

In-place version of :meth:`~Tensor.fmod`
""",
)

add_docstr_all(
    "frac",
    r"""
frac() -> Tensor

See :func:`torch.frac`
""",
)

add_docstr_all(
    "frac_",
    r"""
frac_() -> Tensor

In-place version of :meth:`~Tensor.frac`
""",
)

add_docstr_all(
    "frexp",
    r"""
frexp(input) -> (Tensor mantissa, Tensor exponent)

See :func:`torch.frexp`
""",
)

add_docstr_all(
    "flatten",
    r"""
flatten(start_dim=0, end_dim=-1) -> Tensor

See :func:`torch.flatten`
""",
)

add_docstr_all(
    "gather",
    r"""
gather(dim, index) -> Tensor

See :func:`torch.gather`
""",
)

add_docstr_all(
    "gcd",
    r"""
gcd(other) -> Tensor

See :func:`torch.gcd`
""",
)

add_docstr_all(
    "gcd_",
    r"""
gcd_(other) -> Tensor

In-place version of :meth:`~Tensor.gcd`
""",
)

add_docstr_all(
    "ge",
    r"""
ge(other) -> Tensor

See :func:`torch.ge`.
""",
)

add_docstr_all(
    "ge_",
    r"""
ge_(other) -> Tensor

In-place version of :meth:`~Tensor.ge`.
""",
)

add_docstr_all(
    "greater_equal",
    r"""
greater_equal(other) -> Tensor

See :func:`torch.greater_equal`.
""",
)

add_docstr_all(
    "greater_equal_",
    r"""
greater_equal_(other) -> Tensor

In-place version of :meth:`~Tensor.greater_equal`.
""",
)

add_docstr_all(
    "geometric_",
    r"""
geometric_(p, *, generator=None) -> Tensor

Fills :attr:`self` tensor with elements drawn from the geometric distribution:

.. math::

    f(X=k) = p^{k - 1} (1 - p)

""",
)

add_docstr_all(
    "geqrf",
    r"""
geqrf() -> (Tensor, Tensor)

See :func:`torch.geqrf`
""",
)

add_docstr_all(
    "ger",
    r"""
ger(vec2) -> Tensor

See :func:`torch.ger`
""",
)

add_docstr_all(
    "inner",
    r"""
inner(other) -> Tensor

See :func:`torch.inner`.
""",
)

add_docstr_all(
    "outer",
    r"""
outer(vec2) -> Tensor

See :func:`torch.outer`.
""",
)

add_docstr_all(
    "hypot",
    r"""
hypot(other) -> Tensor

See :func:`torch.hypot`
""",
)

add_docstr_all(
    "hypot_",
    r"""
hypot_(other) -> Tensor

In-place version of :meth:`~Tensor.hypot`
""",
)

add_docstr_all(
    "i0",
    r"""
i0() -> Tensor

See :func:`torch.i0`
""",
)

add_docstr_all(
    "i0_",
    r"""
i0_() -> Tensor

In-place version of :meth:`~Tensor.i0`
""",
)

add_docstr_all(
    "igamma",
    r"""
igamma(other) -> Tensor

See :func:`torch.igamma`
""",
)

add_docstr_all(
    "igamma_",
    r"""
igamma_(other) -> Tensor

In-place version of :meth:`~Tensor.igamma`
""",
)

add_docstr_all(
    "igammac",
    r"""
igammac(other) -> Tensor
See :func:`torch.igammac`
""",
)

add_docstr_all(
    "igammac_",
    r"""
igammac_(other) -> Tensor
In-place version of :meth:`~Tensor.igammac`
""",
)

add_docstr_all(
    "indices",
    r"""
indices() -> Tensor

Return the indices tensor of a :ref:`sparse COO tensor <sparse-coo-docs>`.

.. warning::
  Throws an error if :attr:`self` is not a sparse COO tensor.

See also :meth:`Tensor.values`.

.. note::
  This method can only be called on a coalesced sparse tensor. See
  :meth:`Tensor.coalesce` for details.
""",
)

add_docstr_all(
    "get_device",
    r"""
get_device() -> Device ordinal (Integer)

For CUDA tensors, this function returns the device ordinal of the GPU on which the tensor resides.
For CPU tensors, an error is thrown.

Example::

    >>> x = torch.randn(3, 4, 5, device='cuda:0')
    >>> x.get_device()
    0
    >>> x.cpu().get_device()  # RuntimeError: get_device is not implemented for type torch.FloatTensor
""",
)

add_docstr_all(
    "values",
    r"""
values() -> Tensor

Return the values tensor of a :ref:`sparse COO tensor <sparse-coo-docs>`.

.. warning::
  Throws an error if :attr:`self` is not a sparse COO tensor.

See also :meth:`Tensor.indices`.

.. note::
  This method can only be called on a coalesced sparse tensor. See
  :meth:`Tensor.coalesce` for details.
""",
)

add_docstr_all(
    "gt",
    r"""
gt(other) -> Tensor

See :func:`torch.gt`.
""",
)

add_docstr_all(
    "gt_",
    r"""
gt_(other) -> Tensor

In-place version of :meth:`~Tensor.gt`.
""",
)

add_docstr_all(
    "greater",
    r"""
greater(other) -> Tensor

See :func:`torch.greater`.
""",
)

add_docstr_all(
    "greater_",
    r"""
greater_(other) -> Tensor

In-place version of :meth:`~Tensor.greater`.
""",
)

add_docstr_all(
    "has_names",
    r"""
Is ``True`` if any of this tensor's dimensions are named. Otherwise, is ``False``.
""",
)

add_docstr_all(
    "hardshrink",
    r"""
hardshrink(lambd=0.5) -> Tensor

See :func:`torch.nn.functional.hardshrink`
""",
)

add_docstr_all(
    "heaviside",
    r"""
heaviside(values) -> Tensor

See :func:`torch.heaviside`
""",
)

add_docstr_all(
    "heaviside_",
    r"""
heaviside_(values) -> Tensor

In-place version of :meth:`~Tensor.heaviside`
""",
)

add_docstr_all(
    "histc",
    r"""
histc(bins=100, min=0, max=0) -> Tensor

See :func:`torch.histc`
""",
)

add_docstr_all(
    "histogram",
    r"""
histogram(input, bins, *, range=None, weight=None, density=False) -> (Tensor, Tensor)

See :func:`torch.histogram`
""",
)

add_docstr_all(
    "index_add_",
    r"""
index_add_(dim, index, source, *, alpha=1) -> Tensor

Accumulate the elements of :attr:`alpha` times ``source`` into the :attr:`self`
tensor by adding to the indices in the order given in :attr:`index`. For example,
if ``dim == 0``, ``index[i] == j``, and ``alpha=-1``, then the ``i``\ th row of
``source`` is subtracted from the ``j``\ th row of :attr:`self`.

The :attr:`dim`\ th dimension of ``source`` must have the same size as the
length of :attr:`index` (which must be a vector), and all other dimensions must
match :attr:`self`, or an error will be raised.

For a 3-D tensor the output is given as::

    self[index[i], :, :] += alpha * src[i, :, :]  # if dim == 0
    self[:, index[i], :] += alpha * src[:, i, :]  # if dim == 1
    self[:, :, index[i]] += alpha * src[:, :, i]  # if dim == 2

Note:
    {forward_reproducibility_note}

Args:
    dim (int): dimension along which to index
    index (Tensor): indices of ``source`` to select from,
            should have dtype either `torch.int64` or `torch.int32`
    source (Tensor): the tensor containing values to add

Keyword args:
    alpha (Number): the scalar multiplier for ``source``

Example::

    >>> x = torch.ones(5, 3)
    >>> t = torch.tensor([[1, 2, 3], [4, 5, 6], [7, 8, 9]], dtype=torch.float)
    >>> index = torch.tensor([0, 4, 2])
    >>> x.index_add_(0, index, t)
    tensor([[  2.,   3.,   4.],
            [  1.,   1.,   1.],
            [  8.,   9.,  10.],
            [  1.,   1.,   1.],
            [  5.,   6.,   7.]])
    >>> x.index_add_(0, index, t, alpha=-1)
    tensor([[  1.,   1.,   1.],
            [  1.,   1.,   1.],
            [  1.,   1.,   1.],
            [  1.,   1.,   1.],
            [  1.,   1.,   1.]])
""".format(
        **reproducibility_notes
    ),
)

add_docstr_all(
    "index_copy_",
    r"""
index_copy_(dim, index, tensor) -> Tensor

Copies the elements of :attr:`tensor` into the :attr:`self` tensor by selecting
the indices in the order given in :attr:`index`. For example, if ``dim == 0``
and ``index[i] == j``, then the ``i``\ th row of :attr:`tensor` is copied to the
``j``\ th row of :attr:`self`.

The :attr:`dim`\ th dimension of :attr:`tensor` must have the same size as the
length of :attr:`index` (which must be a vector), and all other dimensions must
match :attr:`self`, or an error will be raised.

.. note::
    If :attr:`index` contains duplicate entries, multiple elements from
    :attr:`tensor` will be copied to the same index of :attr:`self`. The result
    is nondeterministic since it depends on which copy occurs last.

Args:
    dim (int): dimension along which to index
    index (LongTensor): indices of :attr:`tensor` to select from
    tensor (Tensor): the tensor containing values to copy

Example::

    >>> x = torch.zeros(5, 3)
    >>> t = torch.tensor([[1, 2, 3], [4, 5, 6], [7, 8, 9]], dtype=torch.float)
    >>> index = torch.tensor([0, 4, 2])
    >>> x.index_copy_(0, index, t)
    tensor([[ 1.,  2.,  3.],
            [ 0.,  0.,  0.],
            [ 7.,  8.,  9.],
            [ 0.,  0.,  0.],
            [ 4.,  5.,  6.]])
""",
)

add_docstr_all(
    "index_fill_",
    r"""
index_fill_(dim, index, value) -> Tensor

Fills the elements of the :attr:`self` tensor with value :attr:`value` by
selecting the indices in the order given in :attr:`index`.

Args:
    dim (int): dimension along which to index
    index (LongTensor): indices of :attr:`self` tensor to fill in
    value (float): the value to fill with

Example::
    >>> x = torch.tensor([[1, 2, 3], [4, 5, 6], [7, 8, 9]], dtype=torch.float)
    >>> index = torch.tensor([0, 2])
    >>> x.index_fill_(1, index, -1)
    tensor([[-1.,  2., -1.],
            [-1.,  5., -1.],
            [-1.,  8., -1.]])
""",
)

add_docstr_all(
    "index_put_",
    r"""
index_put_(indices, values, accumulate=False) -> Tensor

Puts values from the tensor :attr:`values` into the tensor :attr:`self` using
the indices specified in :attr:`indices` (which is a tuple of Tensors). The
expression ``tensor.index_put_(indices, values)`` is equivalent to
``tensor[indices] = values``. Returns :attr:`self`.

If :attr:`accumulate` is ``True``, the elements in :attr:`values` are added to
:attr:`self`. If accumulate is ``False``, the behavior is undefined if indices
contain duplicate elements.

Args:
    indices (tuple of LongTensor): tensors used to index into `self`.
    values (Tensor): tensor of same dtype as `self`.
    accumulate (bool): whether to accumulate into self
""",
)

add_docstr_all(
    "index_put",
    r"""
index_put(indices, values, accumulate=False) -> Tensor

Out-place version of :meth:`~Tensor.index_put_`.
""",
)

add_docstr_all(
    "index_reduce_",
    r"""
index_reduce_(dim, index, source, reduce, *, include_self=True) -> Tensor

Accumulate the elements of ``source`` into the :attr:`self`
tensor by accumulating to the indices in the order given in :attr:`index`
using the reduction given by the ``reduce`` argument. For example, if ``dim == 0``,
``index[i] == j``, ``reduce == prod`` and ``include_self == True`` then the ``i``\ th
row of ``source`` is multiplied by the ``j``\ th row of :attr:`self`. If
:obj:`include_self="True"`, the values in the :attr:`self` tensor are included
in the reduction, otherwise, rows in the :attr:`self` tensor that are accumulated
to are treated as if they were filled with the reduction identites.

The :attr:`dim`\ th dimension of ``source`` must have the same size as the
length of :attr:`index` (which must be a vector), and all other dimensions must
match :attr:`self`, or an error will be raised.

For a 3-D tensor with :obj:`reduce="prod"` and :obj:`include_self=True` the
output is given as::

    self[index[i], :, :] *= src[i, :, :]  # if dim == 0
    self[:, index[i], :] *= src[:, i, :]  # if dim == 1
    self[:, :, index[i]] *= src[:, :, i]  # if dim == 2

Note:
    {forward_reproducibility_note}

.. note::

    This function only supports floating point tensors.

.. warning::

    This function is in beta and may change in the near future.

Args:
    dim (int): dimension along which to index
    index (Tensor): indices of ``source`` to select from,
        should have dtype either `torch.int64` or `torch.int32`
    source (FloatTensor): the tensor containing values to accumulate
    reduce (str): the reduction operation to apply
        (:obj:`"prod"`, :obj:`"mean"`, :obj:`"amax"`, :obj:`"amin"`)

Keyword args:
    include_self (bool): whether the elements from the ``self`` tensor are
        included in the reduction

Example::

    >>> x = torch.empty(5, 3).fill_(2)
    >>> t = torch.tensor([[1, 2, 3], [4, 5, 6], [7, 8, 9], [10, 11, 12]], dtype=torch.float)
    >>> index = torch.tensor([0, 4, 2, 0])
    >>> x.index_reduce_(0, index, t, 'prod')
    tensor([[20., 44., 72.],
            [ 2.,  2.,  2.],
            [14., 16., 18.],
            [ 2.,  2.,  2.],
            [ 8., 10., 12.]])
    >>> x = torch.empty(5, 3).fill_(2)
    >>> x.index_reduce_(0, index, t, 'prod', include_self=False)
    tensor([[10., 22., 36.],
            [ 2.,  2.,  2.],
            [ 7.,  8.,  9.],
            [ 2.,  2.,  2.],
            [ 4.,  5.,  6.]])
""".format(
        **reproducibility_notes
    ),
)

add_docstr_all(
    "index_select",
    r"""
index_select(dim, index) -> Tensor

See :func:`torch.index_select`
""",
)

add_docstr_all(
    "sparse_mask",
    r"""
sparse_mask(mask) -> Tensor

Returns a new :ref:`sparse tensor <sparse-docs>` with values from a
strided tensor :attr:`self` filtered by the indices of the sparse
tensor :attr:`mask`. The values of :attr:`mask` sparse tensor are
ignored. :attr:`self` and :attr:`mask` tensors must have the same
shape.

.. note::

  The returned sparse tensor has the same indices as the sparse tensor
  :attr:`mask`, even when the corresponding values in :attr:`self` are
  zeros.

Args:
    mask (Tensor): a sparse tensor whose indices are used as a filter

Example::

    >>> nse = 5
    >>> dims = (5, 5, 2, 2)
    >>> I = torch.cat([torch.randint(0, dims[0], size=(nse,)),
    ...                torch.randint(0, dims[1], size=(nse,))], 0).reshape(2, nse)
    >>> V = torch.randn(nse, dims[2], dims[3])
    >>> S = torch.sparse_coo_tensor(I, V, dims).coalesce()
    >>> D = torch.randn(dims)
    >>> D.sparse_mask(S)
    tensor(indices=tensor([[0, 0, 0, 2],
                           [0, 1, 4, 3]]),
           values=tensor([[[ 1.6550,  0.2397],
                           [-0.1611, -0.0779]],

                          [[ 0.2326, -1.0558],
                           [ 1.4711,  1.9678]],

                          [[-0.5138, -0.0411],
                           [ 1.9417,  0.5158]],

                          [[ 0.0793,  0.0036],
                           [-0.2569, -0.1055]]]),
           size=(5, 5, 2, 2), nnz=4, layout=torch.sparse_coo)
""",
)

add_docstr_all(
    "inverse",
    r"""
inverse() -> Tensor

See :func:`torch.inverse`
""",
)

add_docstr_all(
    "isnan",
    r"""
isnan() -> Tensor

See :func:`torch.isnan`
""",
)

add_docstr_all(
    "isinf",
    r"""
isinf() -> Tensor

See :func:`torch.isinf`
""",
)

add_docstr_all(
    "isposinf",
    r"""
isposinf() -> Tensor

See :func:`torch.isposinf`
""",
)

add_docstr_all(
    "isneginf",
    r"""
isneginf() -> Tensor

See :func:`torch.isneginf`
""",
)

add_docstr_all(
    "isfinite",
    r"""
isfinite() -> Tensor

See :func:`torch.isfinite`
""",
)

add_docstr_all(
    "isclose",
    r"""
isclose(other, rtol=1e-05, atol=1e-08, equal_nan=False) -> Tensor

See :func:`torch.isclose`
""",
)

add_docstr_all(
    "isreal",
    r"""
isreal() -> Tensor

See :func:`torch.isreal`
""",
)

add_docstr_all(
    "is_coalesced",
    r"""
is_coalesced() -> bool

Returns ``True`` if :attr:`self` is a :ref:`sparse COO tensor
<sparse-coo-docs>` that is coalesced, ``False`` otherwise.

.. warning::
  Throws an error if :attr:`self` is not a sparse COO tensor.

See :meth:`coalesce` and :ref:`uncoalesced tensors <sparse-uncoalesced-coo-docs>`.
""",
)

add_docstr_all(
    "is_contiguous",
    r"""
is_contiguous(memory_format=torch.contiguous_format) -> bool

Returns True if :attr:`self` tensor is contiguous in memory in the order specified
by memory format.

Args:
    memory_format (:class:`torch.memory_format`, optional): Specifies memory allocation
        order. Default: ``torch.contiguous_format``.
""",
)

add_docstr_all(
    "is_pinned",
    r"""
Returns true if this tensor resides in pinned memory.
""",
)

add_docstr_all(
    "is_floating_point",
    r"""
is_floating_point() -> bool

Returns True if the data type of :attr:`self` is a floating point data type.
""",
)

add_docstr_all(
    "is_complex",
    r"""
is_complex() -> bool

Returns True if the data type of :attr:`self` is a complex data type.
""",
)

add_docstr_all(
    "is_inference",
    r"""
is_inference() -> bool

See :func:`torch.is_inference`
""",
)

add_docstr_all(
    "is_conj",
    r"""
is_conj() -> bool

Returns True if the conjugate bit of :attr:`self` is set to true.
""",
)

add_docstr_all(
    "is_neg",
    r"""
is_neg() -> bool

Returns True if the negative bit of :attr:`self` is set to true.
""",
)

add_docstr_all(
    "is_signed",
    r"""
is_signed() -> bool

Returns True if the data type of :attr:`self` is a signed data type.
""",
)

add_docstr_all(
    "is_set_to",
    r"""
is_set_to(tensor) -> bool

Returns True if both tensors are pointing to the exact same memory (same
storage, offset, size and stride).
""",
)

add_docstr_all(
    "item",
    r"""
item() -> number

Returns the value of this tensor as a standard Python number. This only works
for tensors with one element. For other cases, see :meth:`~Tensor.tolist`.

This operation is not differentiable.

Example::

    >>> x = torch.tensor([1.0])
    >>> x.item()
    1.0

""",
)

add_docstr_all(
    "kron",
    r"""
kron(other) -> Tensor

See :func:`torch.kron`
""",
)

add_docstr_all(
    "kthvalue",
    r"""
kthvalue(k, dim=None, keepdim=False) -> (Tensor, LongTensor)

See :func:`torch.kthvalue`
""",
)

add_docstr_all(
    "ldexp",
    r"""
ldexp(other) -> Tensor

See :func:`torch.ldexp`
""",
)

add_docstr_all(
    "ldexp_",
    r"""
ldexp_(other) -> Tensor

In-place version of :meth:`~Tensor.ldexp`
""",
)

add_docstr_all(
    "lcm",
    r"""
lcm(other) -> Tensor

See :func:`torch.lcm`
""",
)

add_docstr_all(
    "lcm_",
    r"""
lcm_(other) -> Tensor

In-place version of :meth:`~Tensor.lcm`
""",
)

add_docstr_all(
    "le",
    r"""
le(other) -> Tensor

See :func:`torch.le`.
""",
)

add_docstr_all(
    "le_",
    r"""
le_(other) -> Tensor

In-place version of :meth:`~Tensor.le`.
""",
)

add_docstr_all(
    "less_equal",
    r"""
less_equal(other) -> Tensor

See :func:`torch.less_equal`.
""",
)

add_docstr_all(
    "less_equal_",
    r"""
less_equal_(other) -> Tensor

In-place version of :meth:`~Tensor.less_equal`.
""",
)

add_docstr_all(
    "lerp",
    r"""
lerp(end, weight) -> Tensor

See :func:`torch.lerp`
""",
)

add_docstr_all(
    "lerp_",
    r"""
lerp_(end, weight) -> Tensor

In-place version of :meth:`~Tensor.lerp`
""",
)

add_docstr_all(
    "lgamma",
    r"""
lgamma() -> Tensor

See :func:`torch.lgamma`
""",
)

add_docstr_all(
    "lgamma_",
    r"""
lgamma_() -> Tensor

In-place version of :meth:`~Tensor.lgamma`
""",
)

add_docstr_all(
    "log",
    r"""
log() -> Tensor

See :func:`torch.log`
""",
)

add_docstr_all(
    "log_",
    r"""
log_() -> Tensor

In-place version of :meth:`~Tensor.log`
""",
)

add_docstr_all(
    "log10",
    r"""
log10() -> Tensor

See :func:`torch.log10`
""",
)

add_docstr_all(
    "log10_",
    r"""
log10_() -> Tensor

In-place version of :meth:`~Tensor.log10`
""",
)

add_docstr_all(
    "log1p",
    r"""
log1p() -> Tensor

See :func:`torch.log1p`
""",
)

add_docstr_all(
    "log1p_",
    r"""
log1p_() -> Tensor

In-place version of :meth:`~Tensor.log1p`
""",
)

add_docstr_all(
    "log2",
    r"""
log2() -> Tensor

See :func:`torch.log2`
""",
)

add_docstr_all(
    "log2_",
    r"""
log2_() -> Tensor

In-place version of :meth:`~Tensor.log2`
""",
)

add_docstr_all(
    "logaddexp",
    r"""
logaddexp(other) -> Tensor

See :func:`torch.logaddexp`
""",
)

add_docstr_all(
    "logaddexp2",
    r"""
logaddexp2(other) -> Tensor

See :func:`torch.logaddexp2`
""",
)

add_docstr_all(
    "log_normal_",
    r"""
log_normal_(mean=1, std=2, *, generator=None)

Fills :attr:`self` tensor with numbers samples from the log-normal distribution
parameterized by the given mean :math:`\mu` and standard deviation
:math:`\sigma`. Note that :attr:`mean` and :attr:`std` are the mean and
standard deviation of the underlying normal distribution, and not of the
returned distribution:

.. math::

    f(x) = \dfrac{1}{x \sigma \sqrt{2\pi}}\ e^{-\frac{(\ln x - \mu)^2}{2\sigma^2}}
""",
)

add_docstr_all(
    "logsumexp",
    r"""
logsumexp(dim, keepdim=False) -> Tensor

See :func:`torch.logsumexp`
""",
)

add_docstr_all(
    "lt",
    r"""
lt(other) -> Tensor

See :func:`torch.lt`.
""",
)

add_docstr_all(
    "lt_",
    r"""
lt_(other) -> Tensor

In-place version of :meth:`~Tensor.lt`.
""",
)

add_docstr_all(
    "less",
    r"""
lt(other) -> Tensor

See :func:`torch.less`.
""",
)

add_docstr_all(
    "less_",
    r"""
less_(other) -> Tensor

In-place version of :meth:`~Tensor.less`.
""",
)

add_docstr_all(
    "lu_solve",
    r"""
lu_solve(LU_data, LU_pivots) -> Tensor

See :func:`torch.lu_solve`
""",
)

add_docstr_all(
    "map_",
    r"""
map_(tensor, callable)

Applies :attr:`callable` for each element in :attr:`self` tensor and the given
:attr:`tensor` and stores the results in :attr:`self` tensor. :attr:`self` tensor and
the given :attr:`tensor` must be :ref:`broadcastable <broadcasting-semantics>`.

The :attr:`callable` should have the signature::

    def callable(a, b) -> number
""",
)

add_docstr_all(
    "masked_scatter_",
    r"""
masked_scatter_(mask, source)

Copies elements from :attr:`source` into :attr:`self` tensor at positions where
the :attr:`mask` is True.
The shape of :attr:`mask` must be :ref:`broadcastable <broadcasting-semantics>`
with the shape of the underlying tensor. The :attr:`source` should have at least
as many elements as the number of ones in :attr:`mask`

Args:
    mask (BoolTensor): the boolean mask
    source (Tensor): the tensor to copy from

.. note::

    The :attr:`mask` operates on the :attr:`self` tensor, not on the given
    :attr:`source` tensor.
""",
)

add_docstr_all(
    "masked_fill_",
    r"""
masked_fill_(mask, value)

Fills elements of :attr:`self` tensor with :attr:`value` where :attr:`mask` is
True. The shape of :attr:`mask` must be
:ref:`broadcastable <broadcasting-semantics>` with the shape of the underlying
tensor.

Args:
    mask (BoolTensor): the boolean mask
    value (float): the value to fill in with
""",
)

add_docstr_all(
    "masked_select",
    r"""
masked_select(mask) -> Tensor

See :func:`torch.masked_select`
""",
)

add_docstr_all(
    "matrix_power",
    r"""
matrix_power(n) -> Tensor

.. note:: :meth:`~Tensor.matrix_power` is deprecated, use :func:`torch.linalg.matrix_power` instead.

Alias for :func:`torch.linalg.matrix_power`
""",
)

add_docstr_all(
    "matrix_exp",
    r"""
matrix_exp() -> Tensor

See :func:`torch.matrix_exp`
""",
)

add_docstr_all(
    "max",
    r"""
max(dim=None, keepdim=False) -> Tensor or (Tensor, Tensor)

See :func:`torch.max`
""",
)

add_docstr_all(
    "amax",
    r"""
amax(dim=None, keepdim=False) -> Tensor

See :func:`torch.amax`
""",
)

add_docstr_all(
    "maximum",
    r"""
maximum(other) -> Tensor

See :func:`torch.maximum`
""",
)

add_docstr_all(
    "fmax",
    r"""
fmax(other) -> Tensor

See :func:`torch.fmax`
""",
)

add_docstr_all(
    "argmax",
    r"""
argmax(dim=None, keepdim=False) -> LongTensor

See :func:`torch.argmax`
""",
)

add_docstr_all(
    "argwhere",
    r"""
argwhere() -> Tensor

See :func:`torch.argwhere`
""",
)

add_docstr_all(
    "mean",
    r"""
mean(dim=None, keepdim=False, *, dtype=None) -> Tensor

See :func:`torch.mean`
""",
)

add_docstr_all(
    "nanmean",
    r"""
nanmean(dim=None, keepdim=False, *, dtype=None) -> Tensor

See :func:`torch.nanmean`
""",
)

add_docstr_all(
    "median",
    r"""
median(dim=None, keepdim=False) -> (Tensor, LongTensor)

See :func:`torch.median`
""",
)

add_docstr_all(
    "nanmedian",
    r"""
nanmedian(dim=None, keepdim=False) -> (Tensor, LongTensor)

See :func:`torch.nanmedian`
""",
)

add_docstr_all(
    "min",
    r"""
min(dim=None, keepdim=False) -> Tensor or (Tensor, Tensor)

See :func:`torch.min`
""",
)

add_docstr_all(
    "amin",
    r"""
amin(dim=None, keepdim=False) -> Tensor

See :func:`torch.amin`
""",
)

add_docstr_all(
    "minimum",
    r"""
minimum(other) -> Tensor

See :func:`torch.minimum`
""",
)

add_docstr_all(
    "aminmax",
    r"""
aminmax(*, dim=None, keepdim=False) -> (Tensor min, Tensor max)

See :func:`torch.aminmax`
""",
)

add_docstr_all(
    "fmin",
    r"""
fmin(other) -> Tensor

See :func:`torch.fmin`
""",
)

add_docstr_all(
    "argmin",
    r"""
argmin(dim=None, keepdim=False) -> LongTensor

See :func:`torch.argmin`
""",
)

add_docstr_all(
    "mm",
    r"""
mm(mat2) -> Tensor

See :func:`torch.mm`
""",
)

add_docstr_all(
    "mode",
    r"""
mode(dim=None, keepdim=False) -> (Tensor, LongTensor)

See :func:`torch.mode`
""",
)

add_docstr_all(
    "movedim",
    r"""
movedim(source, destination) -> Tensor

See :func:`torch.movedim`
""",
)

add_docstr_all(
    "moveaxis",
    r"""
moveaxis(source, destination) -> Tensor

See :func:`torch.moveaxis`
""",
)

add_docstr_all(
    "mul",
    r"""
mul(value) -> Tensor

See :func:`torch.mul`.
""",
)

add_docstr_all(
    "mul_",
    r"""
mul_(value) -> Tensor

In-place version of :meth:`~Tensor.mul`.
""",
)

add_docstr_all(
    "multiply",
    r"""
multiply(value) -> Tensor

See :func:`torch.multiply`.
""",
)

add_docstr_all(
    "multiply_",
    r"""
multiply_(value) -> Tensor

In-place version of :meth:`~Tensor.multiply`.
""",
)

add_docstr_all(
    "multinomial",
    r"""
multinomial(num_samples, replacement=False, *, generator=None) -> Tensor

See :func:`torch.multinomial`
""",
)

add_docstr_all(
    "mv",
    r"""
mv(vec) -> Tensor

See :func:`torch.mv`
""",
)

add_docstr_all(
    "mvlgamma",
    r"""
mvlgamma(p) -> Tensor

See :func:`torch.mvlgamma`
""",
)

add_docstr_all(
    "mvlgamma_",
    r"""
mvlgamma_(p) -> Tensor

In-place version of :meth:`~Tensor.mvlgamma`
""",
)

add_docstr_all(
    "narrow",
    r"""
narrow(dimension, start, length) -> Tensor

See :func:`torch.narrow`

Example::

    >>> x = torch.tensor([[1, 2, 3], [4, 5, 6], [7, 8, 9]])
    >>> x.narrow(0, 0, 2)
    tensor([[ 1,  2,  3],
            [ 4,  5,  6]])
    >>> x.narrow(1, 1, 2)
    tensor([[ 2,  3],
            [ 5,  6],
            [ 8,  9]])
""",
)

add_docstr_all(
    "narrow_copy",
    r"""
narrow_copy(dimension, start, length) -> Tensor

See :func:`torch.narrow_copy`.
""",
)

add_docstr_all(
    "ndimension",
    r"""
ndimension() -> int

Alias for :meth:`~Tensor.dim()`
""",
)

add_docstr_all(
    "nan_to_num",
    r"""
nan_to_num(nan=0.0, posinf=None, neginf=None) -> Tensor

See :func:`torch.nan_to_num`.
""",
)

add_docstr_all(
    "nan_to_num_",
    r"""
nan_to_num_(nan=0.0, posinf=None, neginf=None) -> Tensor

In-place version of :meth:`~Tensor.nan_to_num`.
""",
)

add_docstr_all(
    "ne",
    r"""
ne(other) -> Tensor

See :func:`torch.ne`.
""",
)

add_docstr_all(
    "ne_",
    r"""
ne_(other) -> Tensor

In-place version of :meth:`~Tensor.ne`.
""",
)

add_docstr_all(
    "not_equal",
    r"""
not_equal(other) -> Tensor

See :func:`torch.not_equal`.
""",
)

add_docstr_all(
    "not_equal_",
    r"""
not_equal_(other) -> Tensor

In-place version of :meth:`~Tensor.not_equal`.
""",
)

add_docstr_all(
    "neg",
    r"""
neg() -> Tensor

See :func:`torch.neg`
""",
)

add_docstr_all(
    "negative",
    r"""
negative() -> Tensor

See :func:`torch.negative`
""",
)

add_docstr_all(
    "neg_",
    r"""
neg_() -> Tensor

In-place version of :meth:`~Tensor.neg`
""",
)

add_docstr_all(
    "negative_",
    r"""
negative_() -> Tensor

In-place version of :meth:`~Tensor.negative`
""",
)

add_docstr_all(
    "nelement",
    r"""
nelement() -> int

Alias for :meth:`~Tensor.numel`
""",
)

add_docstr_all(
    "nextafter",
    r"""
nextafter(other) -> Tensor
See :func:`torch.nextafter`
""",
)

add_docstr_all(
    "nextafter_",
    r"""
nextafter_(other) -> Tensor
In-place version of :meth:`~Tensor.nextafter`
""",
)

add_docstr_all(
    "nonzero",
    r"""
nonzero() -> LongTensor

See :func:`torch.nonzero`
""",
)

add_docstr_all(
    "norm",
    r"""
norm(p=2, dim=None, keepdim=False) -> Tensor

See :func:`torch.norm`
""",
)

add_docstr_all(
    "normal_",
    r"""
normal_(mean=0, std=1, *, generator=None) -> Tensor

Fills :attr:`self` tensor with elements samples from the normal distribution
parameterized by :attr:`mean` and :attr:`std`.
""",
)

add_docstr_all(
    "numel",
    r"""
numel() -> int

See :func:`torch.numel`
""",
)

add_docstr_all(
    "numpy",
    r"""
numpy(*, force=False) -> numpy.ndarray

Returns the tensor as a NumPy :class:`ndarray`.

If :attr:`force` is ``False`` (the default), the conversion
is performed only if the tensor is on the CPU, does not require grad,
does not have its conjugate bit set, and is a dtype and layout that
NumPy supports. The returned ndarray and the tensor will share their
storage, so changes to the tensor will be reflected in the ndarray
and vice versa.

If :attr:`force` is ``True`` this is equivalent to
calling ``t.detach().cpu().resolve_conj().resolve_neg().numpy()``.
If the tensor isn't on the CPU or the conjugate or negative bit is set,
the tensor won't share its storage with the returned ndarray.
Setting :attr:`force` to ``True`` can be a useful shorthand.

Args:
    force (bool): if ``True``, the ndarray may be a copy of the tensor
               instead of always sharing memory, defaults to ``False``.
""",
)

add_docstr_all(
    "orgqr",
    r"""
orgqr(input2) -> Tensor

See :func:`torch.orgqr`
""",
)

add_docstr_all(
    "ormqr",
    r"""
ormqr(input2, input3, left=True, transpose=False) -> Tensor

See :func:`torch.ormqr`
""",
)

add_docstr_all(
    "permute",
    r"""
permute(*dims) -> Tensor

See :func:`torch.permute`
""",
)

add_docstr_all(
    "polygamma",
    r"""
polygamma(n) -> Tensor

See :func:`torch.polygamma`
""",
)

add_docstr_all(
    "polygamma_",
    r"""
polygamma_(n) -> Tensor

In-place version of :meth:`~Tensor.polygamma`
""",
)

add_docstr_all(
    "positive",
    r"""
positive() -> Tensor

See :func:`torch.positive`
""",
)

add_docstr_all(
    "pow",
    r"""
pow(exponent) -> Tensor

See :func:`torch.pow`
""",
)

add_docstr_all(
    "pow_",
    r"""
pow_(exponent) -> Tensor

In-place version of :meth:`~Tensor.pow`
""",
)

add_docstr_all(
    "float_power",
    r"""
float_power(exponent) -> Tensor

See :func:`torch.float_power`
""",
)

add_docstr_all(
    "float_power_",
    r"""
float_power_(exponent) -> Tensor

In-place version of :meth:`~Tensor.float_power`
""",
)

add_docstr_all(
    "prod",
    r"""
prod(dim=None, keepdim=False, dtype=None) -> Tensor

See :func:`torch.prod`
""",
)

add_docstr_all(
    "put_",
    r"""
put_(index, source, accumulate=False) -> Tensor

Copies the elements from :attr:`source` into the positions specified by
:attr:`index`. For the purpose of indexing, the :attr:`self` tensor is treated as if
it were a 1-D tensor.

:attr:`index` and :attr:`source` need to have the same number of elements, but not necessarily
the same shape.

If :attr:`accumulate` is ``True``, the elements in :attr:`source` are added to
:attr:`self`. If accumulate is ``False``, the behavior is undefined if :attr:`index`
contain duplicate elements.

Args:
    index (LongTensor): the indices into self
    source (Tensor): the tensor containing values to copy from
    accumulate (bool): whether to accumulate into self

Example::

    >>> src = torch.tensor([[4, 3, 5],
    ...                     [6, 7, 8]])
    >>> src.put_(torch.tensor([1, 3]), torch.tensor([9, 10]))
    tensor([[  4,   9,   5],
            [ 10,   7,   8]])
""",
)

add_docstr_all(
    "put",
    r"""
put(input, index, source, accumulate=False) -> Tensor

Out-of-place version of :meth:`torch.Tensor.put_`.
`input` corresponds to `self` in :meth:`torch.Tensor.put_`.
""",
)

add_docstr_all(
    "qr",
    r"""
qr(some=True) -> (Tensor, Tensor)

See :func:`torch.qr`
""",
)

add_docstr_all(
    "qscheme",
    r"""
qscheme() -> torch.qscheme

Returns the quantization scheme of a given QTensor.
""",
)

add_docstr_all(
    "quantile",
    r"""
quantile(q, dim=None, keepdim=False, *, interpolation='linear') -> Tensor

See :func:`torch.quantile`
""",
)

add_docstr_all(
    "nanquantile",
    r"""
nanquantile(q, dim=None, keepdim=False, *, interpolation='linear') -> Tensor

See :func:`torch.nanquantile`
""",
)

add_docstr_all(
    "q_scale",
    r"""
q_scale() -> float

Given a Tensor quantized by linear(affine) quantization,
returns the scale of the underlying quantizer().
""",
)

add_docstr_all(
    "q_zero_point",
    r"""
q_zero_point() -> int

Given a Tensor quantized by linear(affine) quantization,
returns the zero_point of the underlying quantizer().
""",
)

add_docstr_all(
    "q_per_channel_scales",
    r"""
q_per_channel_scales() -> Tensor

Given a Tensor quantized by linear (affine) per-channel quantization,
returns a Tensor of scales of the underlying quantizer. It has the number of
elements that matches the corresponding dimensions (from q_per_channel_axis) of
the tensor.
""",
)

add_docstr_all(
    "q_per_channel_zero_points",
    r"""
q_per_channel_zero_points() -> Tensor

Given a Tensor quantized by linear (affine) per-channel quantization,
returns a tensor of zero_points of the underlying quantizer. It has the number of
elements that matches the corresponding dimensions (from q_per_channel_axis) of
the tensor.
""",
)

add_docstr_all(
    "q_per_channel_axis",
    r"""
q_per_channel_axis() -> int

Given a Tensor quantized by linear (affine) per-channel quantization,
returns the index of dimension on which per-channel quantization is applied.
""",
)

add_docstr_all(
    "random_",
    r"""
random_(from=0, to=None, *, generator=None) -> Tensor

Fills :attr:`self` tensor with numbers sampled from the discrete uniform
distribution over ``[from, to - 1]``. If not specified, the values are usually
only bounded by :attr:`self` tensor's data type. However, for floating point
types, if unspecified, range will be ``[0, 2^mantissa]`` to ensure that every
value is representable. For example, `torch.tensor(1, dtype=torch.double).random_()`
will be uniform in ``[0, 2^53]``.
""",
)

add_docstr_all(
    "rad2deg",
    r"""
rad2deg() -> Tensor

See :func:`torch.rad2deg`
""",
)

add_docstr_all(
    "rad2deg_",
    r"""
rad2deg_() -> Tensor

In-place version of :meth:`~Tensor.rad2deg`
""",
)

add_docstr_all(
    "deg2rad",
    r"""
deg2rad() -> Tensor

See :func:`torch.deg2rad`
""",
)

add_docstr_all(
    "deg2rad_",
    r"""
deg2rad_() -> Tensor

In-place version of :meth:`~Tensor.deg2rad`
""",
)

add_docstr_all(
    "ravel",
    r"""
ravel() -> Tensor

see :func:`torch.ravel`
""",
)

add_docstr_all(
    "reciprocal",
    r"""
reciprocal() -> Tensor

See :func:`torch.reciprocal`
""",
)

add_docstr_all(
    "reciprocal_",
    r"""
reciprocal_() -> Tensor

In-place version of :meth:`~Tensor.reciprocal`
""",
)

add_docstr_all(
    "record_stream",
    r"""
record_stream(stream)

Ensures that the tensor memory is not reused for another tensor until all
current work queued on :attr:`stream` are complete.

.. note::

    The caching allocator is aware of only the stream where a tensor was
    allocated. Due to the awareness, it already correctly manages the life
    cycle of tensors on only one stream. But if a tensor is used on a stream
    different from the stream of origin, the allocator might reuse the memory
    unexpectedly. Calling this method lets the allocator know which streams
    have used the tensor.

""",
)

add_docstr_all(
    "remainder",
    r"""
remainder(divisor) -> Tensor

See :func:`torch.remainder`
""",
)

add_docstr_all(
    "remainder_",
    r"""
remainder_(divisor) -> Tensor

In-place version of :meth:`~Tensor.remainder`
""",
)

add_docstr_all(
    "renorm",
    r"""
renorm(p, dim, maxnorm) -> Tensor

See :func:`torch.renorm`
""",
)

add_docstr_all(
    "renorm_",
    r"""
renorm_(p, dim, maxnorm) -> Tensor

In-place version of :meth:`~Tensor.renorm`
""",
)

add_docstr_all(
    "repeat",
    r"""
repeat(*sizes) -> Tensor

Repeats this tensor along the specified dimensions.

Unlike :meth:`~Tensor.expand`, this function copies the tensor's data.

.. warning::

    :meth:`~Tensor.repeat` behaves differently from
    `numpy.repeat <https://docs.scipy.org/doc/numpy/reference/generated/numpy.repeat.html>`_,
    but is more similar to
    `numpy.tile <https://docs.scipy.org/doc/numpy/reference/generated/numpy.tile.html>`_.
    For the operator similar to `numpy.repeat`, see :func:`torch.repeat_interleave`.

Args:
    sizes (torch.Size or int...): The number of times to repeat this tensor along each
        dimension

Example::

    >>> x = torch.tensor([1, 2, 3])
    >>> x.repeat(4, 2)
    tensor([[ 1,  2,  3,  1,  2,  3],
            [ 1,  2,  3,  1,  2,  3],
            [ 1,  2,  3,  1,  2,  3],
            [ 1,  2,  3,  1,  2,  3]])
    >>> x.repeat(4, 2, 1).size()
    torch.Size([4, 2, 3])
""",
)

add_docstr_all(
    "repeat_interleave",
    r"""
repeat_interleave(repeats, dim=None, *, output_size=None) -> Tensor

See :func:`torch.repeat_interleave`.
""",
)

add_docstr_all(
    "requires_grad_",
    r"""
requires_grad_(requires_grad=True) -> Tensor

Change if autograd should record operations on this tensor: sets this tensor's
:attr:`requires_grad` attribute in-place. Returns this tensor.

:func:`requires_grad_`'s main use case is to tell autograd to begin recording
operations on a Tensor ``tensor``. If ``tensor`` has ``requires_grad=False``
(because it was obtained through a DataLoader, or required preprocessing or
initialization), ``tensor.requires_grad_()`` makes it so that autograd will
begin to record operations on ``tensor``.

Args:
    requires_grad (bool): If autograd should record operations on this tensor.
        Default: ``True``.

Example::

    >>> # Let's say we want to preprocess some saved weights and use
    >>> # the result as new weights.
    >>> saved_weights = [0.1, 0.2, 0.3, 0.25]
    >>> loaded_weights = torch.tensor(saved_weights)
    >>> weights = preprocess(loaded_weights)  # some function
    >>> weights
    tensor([-0.5503,  0.4926, -2.1158, -0.8303])

    >>> # Now, start to record operations done to weights
    >>> weights.requires_grad_()
    >>> out = weights.pow(2).sum()
    >>> out.backward()
    >>> weights.grad
    tensor([-1.1007,  0.9853, -4.2316, -1.6606])

""",
)

add_docstr_all(
    "reshape",
    r"""
reshape(*shape) -> Tensor

Returns a tensor with the same data and number of elements as :attr:`self`
but with the specified shape. This method returns a view if :attr:`shape` is
compatible with the current shape. See :meth:`torch.Tensor.view` on when it is
possible to return a view.

See :func:`torch.reshape`

Args:
    shape (tuple of ints or int...): the desired shape

""",
)

add_docstr_all(
    "reshape_as",
    r"""
reshape_as(other) -> Tensor

Returns this tensor as the same shape as :attr:`other`.
``self.reshape_as(other)`` is equivalent to ``self.reshape(other.sizes())``.
This method returns a view if ``other.sizes()`` is compatible with the current
shape. See :meth:`torch.Tensor.view` on when it is possible to return a view.

Please see :meth:`reshape` for more information about ``reshape``.

Args:
    other (:class:`torch.Tensor`): The result tensor has the same shape
        as :attr:`other`.
""",
)

add_docstr_all(
    "resize_",
    r"""
resize_(*sizes, memory_format=torch.contiguous_format) -> Tensor

Resizes :attr:`self` tensor to the specified size. If the number of elements is
larger than the current storage size, then the underlying storage is resized
to fit the new number of elements. If the number of elements is smaller, the
underlying storage is not changed. Existing elements are preserved but any new
memory is uninitialized.

.. warning::

    This is a low-level method. The storage is reinterpreted as C-contiguous,
    ignoring the current strides (unless the target size equals the current
    size, in which case the tensor is left unchanged). For most purposes, you
    will instead want to use :meth:`~Tensor.view()`, which checks for
    contiguity, or :meth:`~Tensor.reshape()`, which copies data if needed. To
    change the size in-place with custom strides, see :meth:`~Tensor.set_()`.

Args:
    sizes (torch.Size or int...): the desired size
    memory_format (:class:`torch.memory_format`, optional): the desired memory format of
        Tensor. Default: ``torch.contiguous_format``. Note that memory format of
        :attr:`self` is going to be unaffected if ``self.size()`` matches ``sizes``.

Example::

    >>> x = torch.tensor([[1, 2], [3, 4], [5, 6]])
    >>> x.resize_(2, 2)
    tensor([[ 1,  2],
            [ 3,  4]])
""",
)

add_docstr_all(
    "resize_as_",
    r"""
resize_as_(tensor, memory_format=torch.contiguous_format) -> Tensor

Resizes the :attr:`self` tensor to be the same size as the specified
:attr:`tensor`. This is equivalent to ``self.resize_(tensor.size())``.

Args:
    memory_format (:class:`torch.memory_format`, optional): the desired memory format of
        Tensor. Default: ``torch.contiguous_format``. Note that memory format of
        :attr:`self` is going to be unaffected if ``self.size()`` matches ``tensor.size()``.

""",
)

add_docstr_all(
    "rot90",
    r"""
rot90(k, dims) -> Tensor

See :func:`torch.rot90`
""",
)

add_docstr_all(
    "round",
    r"""
round(decimals=0) -> Tensor

See :func:`torch.round`
""",
)

add_docstr_all(
    "round_",
    r"""
round_(decimals=0) -> Tensor

In-place version of :meth:`~Tensor.round`
""",
)

add_docstr_all(
    "rsqrt",
    r"""
rsqrt() -> Tensor

See :func:`torch.rsqrt`
""",
)

add_docstr_all(
    "rsqrt_",
    r"""
rsqrt_() -> Tensor

In-place version of :meth:`~Tensor.rsqrt`
""",
)

add_docstr_all(
    "scatter_",
    r"""
scatter_(dim, index, src, reduce=None) -> Tensor

Writes all values from the tensor :attr:`src` into :attr:`self` at the indices
specified in the :attr:`index` tensor. For each value in :attr:`src`, its output
index is specified by its index in :attr:`src` for ``dimension != dim`` and by
the corresponding value in :attr:`index` for ``dimension = dim``.

For a 3-D tensor, :attr:`self` is updated as::

    self[index[i][j][k]][j][k] = src[i][j][k]  # if dim == 0
    self[i][index[i][j][k]][k] = src[i][j][k]  # if dim == 1
    self[i][j][index[i][j][k]] = src[i][j][k]  # if dim == 2

This is the reverse operation of the manner described in :meth:`~Tensor.gather`.

:attr:`self`, :attr:`index` and :attr:`src` (if it is a Tensor) should all have
the same number of dimensions. It is also required that
``index.size(d) <= src.size(d)`` for all dimensions ``d``, and that
``index.size(d) <= self.size(d)`` for all dimensions ``d != dim``.
Note that ``index`` and ``src`` do not broadcast.

Moreover, as for :meth:`~Tensor.gather`, the values of :attr:`index` must be
between ``0`` and ``self.size(dim) - 1`` inclusive.

.. warning::

    When indices are not unique, the behavior is non-deterministic (one of the
    values from ``src`` will be picked arbitrarily) and the gradient will be
    incorrect (it will be propagated to all locations in the source that
    correspond to the same index)!

.. note::

    The backward pass is implemented only for ``src.shape == index.shape``.

Additionally accepts an optional :attr:`reduce` argument that allows
specification of an optional reduction operation, which is applied to all
values in the tensor :attr:`src` into :attr:`self` at the indicies
specified in the :attr:`index`. For each value in :attr:`src`, the reduction
operation is applied to an index in :attr:`self` which is specified by
its index in :attr:`src` for ``dimension != dim`` and by the corresponding
value in :attr:`index` for ``dimension = dim``.

Given a 3-D tensor and reduction using the multiplication operation, :attr:`self`
is updated as::

    self[index[i][j][k]][j][k] *= src[i][j][k]  # if dim == 0
    self[i][index[i][j][k]][k] *= src[i][j][k]  # if dim == 1
    self[i][j][index[i][j][k]] *= src[i][j][k]  # if dim == 2

Reducing with the addition operation is the same as using
:meth:`~torch.Tensor.scatter_add_`.

Args:
    dim (int): the axis along which to index
    index (LongTensor): the indices of elements to scatter, can be either empty
        or of the same dimensionality as ``src``. When empty, the operation
        returns ``self`` unchanged.
    src (Tensor or float): the source element(s) to scatter.
    reduce (str, optional): reduction operation to apply, can be either
        ``'add'`` or ``'multiply'``.

Example::

    >>> src = torch.arange(1, 11).reshape((2, 5))
    >>> src
    tensor([[ 1,  2,  3,  4,  5],
            [ 6,  7,  8,  9, 10]])
    >>> index = torch.tensor([[0, 1, 2, 0]])
    >>> torch.zeros(3, 5, dtype=src.dtype).scatter_(0, index, src)
    tensor([[1, 0, 0, 4, 0],
            [0, 2, 0, 0, 0],
            [0, 0, 3, 0, 0]])
    >>> index = torch.tensor([[0, 1, 2], [0, 1, 4]])
    >>> torch.zeros(3, 5, dtype=src.dtype).scatter_(1, index, src)
    tensor([[1, 2, 3, 0, 0],
            [6, 7, 0, 0, 8],
            [0, 0, 0, 0, 0]])

    >>> torch.full((2, 4), 2.).scatter_(1, torch.tensor([[2], [3]]),
    ...            1.23, reduce='multiply')
    tensor([[2.0000, 2.0000, 2.4600, 2.0000],
            [2.0000, 2.0000, 2.0000, 2.4600]])
    >>> torch.full((2, 4), 2.).scatter_(1, torch.tensor([[2], [3]]),
    ...            1.23, reduce='add')
    tensor([[2.0000, 2.0000, 3.2300, 2.0000],
            [2.0000, 2.0000, 2.0000, 3.2300]])

""",
)

add_docstr_all(
    "scatter_add_",
    r"""
scatter_add_(dim, index, src) -> Tensor

Adds all values from the tensor :attr:`src` into :attr:`self` at the indices
specified in the :attr:`index` tensor in a similar fashion as
:meth:`~torch.Tensor.scatter_`. For each value in :attr:`src`, it is added to
an index in :attr:`self` which is specified by its index in :attr:`src`
for ``dimension != dim`` and by the corresponding value in :attr:`index` for
``dimension = dim``.

For a 3-D tensor, :attr:`self` is updated as::

    self[index[i][j][k]][j][k] += src[i][j][k]  # if dim == 0
    self[i][index[i][j][k]][k] += src[i][j][k]  # if dim == 1
    self[i][j][index[i][j][k]] += src[i][j][k]  # if dim == 2

:attr:`self`, :attr:`index` and :attr:`src` should have same number of
dimensions. It is also required that ``index.size(d) <= src.size(d)`` for all
dimensions ``d``, and that ``index.size(d) <= self.size(d)`` for all dimensions
``d != dim``. Note that ``index`` and ``src`` do not broadcast.

Note:
    {forward_reproducibility_note}

.. note::

    The backward pass is implemented only for ``src.shape == index.shape``.

Args:
    dim (int): the axis along which to index
    index (LongTensor): the indices of elements to scatter and add, can be
        either empty or of the same dimensionality as ``src``. When empty, the
        operation returns ``self`` unchanged.
    src (Tensor): the source elements to scatter and add

Example::

    >>> src = torch.ones((2, 5))
    >>> index = torch.tensor([[0, 1, 2, 0, 0]])
    >>> torch.zeros(3, 5, dtype=src.dtype).scatter_add_(0, index, src)
    tensor([[1., 0., 0., 1., 1.],
            [0., 1., 0., 0., 0.],
            [0., 0., 1., 0., 0.]])
    >>> index = torch.tensor([[0, 1, 2, 0, 0], [0, 1, 2, 2, 2]])
    >>> torch.zeros(3, 5, dtype=src.dtype).scatter_add_(0, index, src)
    tensor([[2., 0., 0., 1., 1.],
            [0., 2., 0., 0., 0.],
            [0., 0., 2., 1., 1.]])

""".format(
        **reproducibility_notes
    ),
)

add_docstr_all(
    "scatter_reduce_",
    r"""
scatter_reduce_(dim, index, src, reduce, *, include_self=True) -> Tensor

Reduces all values from the :attr:`src` tensor to the indices specified in
the :attr:`index` tensor in the :attr:`self` tensor using the applied reduction
defined via the :attr:`reduce` argument (:obj:`"sum"`, :obj:`"prod"`, :obj:`"mean"`,
:obj:`"amax"`, :obj:`"amin"`). For each value in :attr:`src`, it is reduced to an
index in :attr:`self` which is specified by its index in :attr:`src` for
``dimension != dim`` and by the corresponding value in :attr:`index` for
``dimension = dim``. If :obj:`include_self="True"`, the values in the :attr:`self`
tensor are included in the reduction.

:attr:`self`, :attr:`index` and :attr:`src` should all have
the same number of dimensions. It is also required that
``index.size(d) <= src.size(d)`` for all dimensions ``d``, and that
``index.size(d) <= self.size(d)`` for all dimensions ``d != dim``.
Note that ``index`` and ``src`` do not broadcast.

For a 3-D tensor with :obj:`reduce="sum"` and :obj:`include_self=True` the
output is given as::

    self[index[i][j][k]][j][k] += src[i][j][k]  # if dim == 0
    self[i][index[i][j][k]][k] += src[i][j][k]  # if dim == 1
    self[i][j][index[i][j][k]] += src[i][j][k]  # if dim == 2

Note:
    {forward_reproducibility_note}

.. note::

    The backward pass is implemented only for ``src.shape == index.shape``.

.. warning::

    This function is in beta and may change in the near future.

Args:
    dim (int): the axis along which to index
    index (LongTensor): the indices of elements to scatter and reduce.
    src (Tensor): the source elements to scatter and reduce
    reduce (str): the reduction operation to apply for non-unique indices
        (:obj:`"sum"`, :obj:`"prod"`, :obj:`"mean"`, :obj:`"amax"`, :obj:`"amin"`)
    include_self (bool): whether elements from the :attr:`self` tensor are
        included in the reduction

Example::

    >>> src = torch.tensor([1., 2., 3., 4., 5., 6.])
    >>> index = torch.tensor([0, 1, 0, 1, 2, 1])
    >>> input = torch.tensor([1., 2., 3., 4.])
    >>> input.scatter_reduce(0, index, src, reduce="sum")
    tensor([5., 14., 8., 4.])
    >>> input.scatter_reduce(0, index, src, reduce="sum", include_self=False)
    tensor([4., 12., 5., 4.])
    >>> input2 = torch.tensor([5., 4., 3., 2.])
    >>> input2.scatter_reduce(0, index, src, reduce="amax")
    tensor([5., 6., 5., 2.])
    >>> input2.scatter_reduce(0, index, src, reduce="amax", include_self=False)
    tensor([3., 6., 5., 2.])


""".format(
        **reproducibility_notes
    ),
)

add_docstr_all(
    "select",
    r"""
select(dim, index) -> Tensor

See :func:`torch.select`
""",
)

add_docstr_all(
    "select_scatter",
    r"""
select_scatter(src, dim, index) -> Tensor

See :func:`torch.select_scatter`
""",
)

add_docstr_all(
    "slice_scatter",
    r"""
slice_scatter(src, dim=0, start=None, end=None, step=1) -> Tensor

See :func:`torch.slice_scatter`
""",
)

add_docstr_all(
    "set_",
    r"""
set_(source=None, storage_offset=0, size=None, stride=None) -> Tensor

Sets the underlying storage, size, and strides. If :attr:`source` is a tensor,
:attr:`self` tensor will share the same storage and have the same size and
strides as :attr:`source`. Changes to elements in one tensor will be reflected
in the other.

If :attr:`source` is a :class:`~torch.Storage`, the method sets the underlying
storage, offset, size, and stride.

Args:
    source (Tensor or Storage): the tensor or storage to use
    storage_offset (int, optional): the offset in the storage
    size (torch.Size, optional): the desired size. Defaults to the size of the source.
    stride (tuple, optional): the desired stride. Defaults to C-contiguous strides.
""",
)

add_docstr_all(
    "sigmoid",
    r"""
sigmoid() -> Tensor

See :func:`torch.sigmoid`
""",
)

add_docstr_all(
    "sigmoid_",
    r"""
sigmoid_() -> Tensor

In-place version of :meth:`~Tensor.sigmoid`
""",
)

add_docstr_all(
    "logit",
    r"""
logit() -> Tensor

See :func:`torch.logit`
""",
)

add_docstr_all(
    "logit_",
    r"""
logit_() -> Tensor

In-place version of :meth:`~Tensor.logit`
""",
)

add_docstr_all(
    "sign",
    r"""
sign() -> Tensor

See :func:`torch.sign`
""",
)

add_docstr_all(
    "sign_",
    r"""
sign_() -> Tensor

In-place version of :meth:`~Tensor.sign`
""",
)

add_docstr_all(
    "signbit",
    r"""
signbit() -> Tensor

See :func:`torch.signbit`
""",
)

add_docstr_all(
    "sgn",
    r"""
sgn() -> Tensor

See :func:`torch.sgn`
""",
)

add_docstr_all(
    "sgn_",
    r"""
sgn_() -> Tensor

In-place version of :meth:`~Tensor.sgn`
""",
)

add_docstr_all(
    "sin",
    r"""
sin() -> Tensor

See :func:`torch.sin`
""",
)

add_docstr_all(
    "sin_",
    r"""
sin_() -> Tensor

In-place version of :meth:`~Tensor.sin`
""",
)

add_docstr_all(
    "sinc",
    r"""
sinc() -> Tensor

See :func:`torch.sinc`
""",
)

add_docstr_all(
    "sinc_",
    r"""
sinc_() -> Tensor

In-place version of :meth:`~Tensor.sinc`
""",
)

add_docstr_all(
    "sinh",
    r"""
sinh() -> Tensor

See :func:`torch.sinh`
""",
)

add_docstr_all(
    "sinh_",
    r"""
sinh_() -> Tensor

In-place version of :meth:`~Tensor.sinh`
""",
)

add_docstr_all(
    "size",
    r"""
size(dim=None) -> torch.Size or int

Returns the size of the :attr:`self` tensor. If ``dim`` is not specified,
the returned value is a :class:`torch.Size`, a subclass of :class:`tuple`.
If ``dim`` is specified, returns an int holding the size of that dimension.

Args:
  dim (int, optional): The dimension for which to retrieve the size.

Example::

    >>> t = torch.empty(3, 4, 5)
    >>> t.size()
    torch.Size([3, 4, 5])
    >>> t.size(dim=1)
    4

""",
)

add_docstr_all(
    "sort",
    r"""
sort(dim=-1, descending=False) -> (Tensor, LongTensor)

See :func:`torch.sort`
""",
)

add_docstr_all(
    "msort",
    r"""
msort() -> Tensor

See :func:`torch.msort`
""",
)

add_docstr_all(
    "argsort",
    r"""
argsort(dim=-1, descending=False) -> LongTensor

See :func:`torch.argsort`
""",
)

add_docstr_all(
    "sparse_dim",
    r"""
sparse_dim() -> int

Return the number of sparse dimensions in a :ref:`sparse tensor <sparse-docs>` :attr:`self`.

.. warning::
  Throws an error if :attr:`self` is not a sparse tensor.

See also :meth:`Tensor.dense_dim` and :ref:`hybrid tensors <sparse-hybrid-coo-docs>`.
""",
)

add_docstr_all(
    "sparse_resize_",
    r"""
sparse_resize_(size, sparse_dim, dense_dim) -> Tensor

Resizes :attr:`self` :ref:`sparse tensor <sparse-docs>` to the desired
size and the number of sparse and dense dimensions.

.. note::
  If the number of specified elements in :attr:`self` is zero, then
  :attr:`size`, :attr:`sparse_dim`, and :attr:`dense_dim` can be any
  size and positive integers such that ``len(size) == sparse_dim +
  dense_dim``.

  If :attr:`self` specifies one or more elements, however, then each
  dimension in :attr:`size` must not be smaller than the corresponding
  dimension of :attr:`self`, :attr:`sparse_dim` must equal the number
  of sparse dimensions in :attr:`self`, and :attr:`dense_dim` must
  equal the number of dense dimensions in :attr:`self`.

.. warning::
  Throws an error if :attr:`self` is not a sparse tensor.

Args:
    size (torch.Size): the desired size. If :attr:`self` is non-empty
      sparse tensor, the desired size cannot be smaller than the
      original size.
    sparse_dim (int): the number of sparse dimensions
    dense_dim (int): the number of dense dimensions
""",
)

add_docstr_all(
    "sparse_resize_and_clear_",
    r"""
sparse_resize_and_clear_(size, sparse_dim, dense_dim) -> Tensor

Removes all specified elements from a :ref:`sparse tensor
<sparse-docs>` :attr:`self` and resizes :attr:`self` to the desired
size and the number of sparse and dense dimensions.

.. warning:
  Throws an error if :attr:`self` is not a sparse tensor.

Args:
    size (torch.Size): the desired size.
    sparse_dim (int): the number of sparse dimensions
    dense_dim (int): the number of dense dimensions
""",
)

add_docstr_all(
    "sqrt",
    r"""
sqrt() -> Tensor

See :func:`torch.sqrt`
""",
)

add_docstr_all(
    "sqrt_",
    r"""
sqrt_() -> Tensor

In-place version of :meth:`~Tensor.sqrt`
""",
)

add_docstr_all(
    "square",
    r"""
square() -> Tensor

See :func:`torch.square`
""",
)

add_docstr_all(
    "square_",
    r"""
square_() -> Tensor

In-place version of :meth:`~Tensor.square`
""",
)

add_docstr_all(
    "squeeze",
    r"""
squeeze(dim=None) -> Tensor

See :func:`torch.squeeze`
""",
)

add_docstr_all(
    "squeeze_",
    r"""
squeeze_(dim=None) -> Tensor

In-place version of :meth:`~Tensor.squeeze`
""",
)

add_docstr_all(
    "std",
    r"""
std(dim, unbiased=True, keepdim=False) -> Tensor

See :func:`torch.std`

.. function:: std(unbiased=True) -> Tensor
   :noindex:

See :func:`torch.std`
""",
)

add_docstr_all(
    "storage_offset",
    r"""
storage_offset() -> int

Returns :attr:`self` tensor's offset in the underlying storage in terms of
number of storage elements (not bytes).

Example::

    >>> x = torch.tensor([1, 2, 3, 4, 5])
    >>> x.storage_offset()
    0
    >>> x[3:].storage_offset()
    3

""",
)

add_docstr_all(
    "stride",
    r"""
stride(dim) -> tuple or int

Returns the stride of :attr:`self` tensor.

Stride is the jump necessary to go from one element to the next one in the
specified dimension :attr:`dim`. A tuple of all strides is returned when no
argument is passed in. Otherwise, an integer value is returned as the stride in
the particular dimension :attr:`dim`.

Args:
    dim (int, optional): the desired dimension in which stride is required

Example::

    >>> x = torch.tensor([[1, 2, 3, 4, 5], [6, 7, 8, 9, 10]])
    >>> x.stride()
    (5, 1)
    >>> x.stride(0)
    5
    >>> x.stride(-1)
    1

""",
)

add_docstr_all(
    "sub",
    r"""
sub(other, *, alpha=1) -> Tensor

See :func:`torch.sub`.
""",
)

add_docstr_all(
    "sub_",
    r"""
sub_(other, *, alpha=1) -> Tensor

In-place version of :meth:`~Tensor.sub`
""",
)

add_docstr_all(
    "subtract",
    r"""
subtract(other, *, alpha=1) -> Tensor

See :func:`torch.subtract`.
""",
)

add_docstr_all(
    "subtract_",
    r"""
subtract_(other, *, alpha=1) -> Tensor

In-place version of :meth:`~Tensor.subtract`.
""",
)

add_docstr_all(
    "sum",
    r"""
sum(dim=None, keepdim=False, dtype=None) -> Tensor

See :func:`torch.sum`
""",
)

add_docstr_all(
    "nansum",
    r"""
nansum(dim=None, keepdim=False, dtype=None) -> Tensor

See :func:`torch.nansum`
""",
)

add_docstr_all(
    "svd",
    r"""
svd(some=True, compute_uv=True) -> (Tensor, Tensor, Tensor)

See :func:`torch.svd`
""",
)

<<<<<<< HEAD
add_docstr_all('swapdims', r"""
=======
add_docstr_all(
    "symeig",
    r"""
symeig(eigenvectors=False, upper=True) -> (Tensor, Tensor)

See :func:`torch.symeig`
""",
)

add_docstr_all(
    "swapdims",
    r"""
>>>>>>> cf0de77c
swapdims(dim0, dim1) -> Tensor

See :func:`torch.swapdims`
""",
)

add_docstr_all(
    "swapdims_",
    r"""
swapdims_(dim0, dim1) -> Tensor

In-place version of :meth:`~Tensor.swapdims`
""",
)

add_docstr_all(
    "swapaxes",
    r"""
swapaxes(axis0, axis1) -> Tensor

See :func:`torch.swapaxes`
""",
)

add_docstr_all(
    "swapaxes_",
    r"""
swapaxes_(axis0, axis1) -> Tensor

In-place version of :meth:`~Tensor.swapaxes`
""",
)

add_docstr_all(
    "t",
    r"""
t() -> Tensor

See :func:`torch.t`
""",
)

add_docstr_all(
    "t_",
    r"""
t_() -> Tensor

In-place version of :meth:`~Tensor.t`
""",
)

add_docstr_all(
    "tile",
    r"""
tile(*reps) -> Tensor

See :func:`torch.tile`
""",
)

add_docstr_all(
    "to",
    r"""
to(*args, **kwargs) -> Tensor

Performs Tensor dtype and/or device conversion. A :class:`torch.dtype` and :class:`torch.device` are
inferred from the arguments of ``self.to(*args, **kwargs)``.

.. note::

    If the ``self`` Tensor already
    has the correct :class:`torch.dtype` and :class:`torch.device`, then ``self`` is returned.
    Otherwise, the returned tensor is a copy of ``self`` with the desired
    :class:`torch.dtype` and :class:`torch.device`.

Here are the ways to call ``to``:

.. method:: to(dtype, non_blocking=False, copy=False, memory_format=torch.preserve_format) -> Tensor
   :noindex:

    Returns a Tensor with the specified :attr:`dtype`

    Args:
        {memory_format}

.. method:: to(device=None, dtype=None, non_blocking=False, copy=False, memory_format=torch.preserve_format) -> Tensor
   :noindex:

    Returns a Tensor with the specified :attr:`device` and (optional)
    :attr:`dtype`. If :attr:`dtype` is ``None`` it is inferred to be ``self.dtype``.
    When :attr:`non_blocking`, tries to convert asynchronously with respect to
    the host if possible, e.g., converting a CPU Tensor with pinned memory to a
    CUDA Tensor.
    When :attr:`copy` is set, a new Tensor is created even when the Tensor
    already matches the desired conversion.

    Args:
        {memory_format}

.. method:: to(other, non_blocking=False, copy=False) -> Tensor
   :noindex:

    Returns a Tensor with same :class:`torch.dtype` and :class:`torch.device` as
    the Tensor :attr:`other`. When :attr:`non_blocking`, tries to convert
    asynchronously with respect to the host if possible, e.g., converting a CPU
    Tensor with pinned memory to a CUDA Tensor.
    When :attr:`copy` is set, a new Tensor is created even when the Tensor
    already matches the desired conversion.

Example::

    >>> tensor = torch.randn(2, 2)  # Initially dtype=float32, device=cpu
    >>> tensor.to(torch.float64)
    tensor([[-0.5044,  0.0005],
            [ 0.3310, -0.0584]], dtype=torch.float64)

    >>> cuda0 = torch.device('cuda:0')
    >>> tensor.to(cuda0)
    tensor([[-0.5044,  0.0005],
            [ 0.3310, -0.0584]], device='cuda:0')

    >>> tensor.to(cuda0, dtype=torch.float64)
    tensor([[-0.5044,  0.0005],
            [ 0.3310, -0.0584]], dtype=torch.float64, device='cuda:0')

    >>> other = torch.randn((), dtype=torch.float64, device=cuda0)
    >>> tensor.to(other, non_blocking=True)
    tensor([[-0.5044,  0.0005],
            [ 0.3310, -0.0584]], dtype=torch.float64, device='cuda:0')
""".format(
        **common_args
    ),
)

add_docstr_all(
    "byte",
    r"""
byte(memory_format=torch.preserve_format) -> Tensor

``self.byte()`` is equivalent to ``self.to(torch.uint8)``. See :func:`to`.

Args:
    {memory_format}
""".format(
        **common_args
    ),
)

add_docstr_all(
    "bool",
    r"""
bool(memory_format=torch.preserve_format) -> Tensor

``self.bool()`` is equivalent to ``self.to(torch.bool)``. See :func:`to`.

Args:
    {memory_format}
""".format(
        **common_args
    ),
)

add_docstr_all(
    "char",
    r"""
char(memory_format=torch.preserve_format) -> Tensor

``self.char()`` is equivalent to ``self.to(torch.int8)``. See :func:`to`.

Args:
    {memory_format}
""".format(
        **common_args
    ),
)

add_docstr_all(
    "bfloat16",
    r"""
bfloat16(memory_format=torch.preserve_format) -> Tensor
``self.bfloat16()`` is equivalent to ``self.to(torch.bfloat16)``. See :func:`to`.

Args:
    {memory_format}
""".format(
        **common_args
    ),
)

add_docstr_all(
    "double",
    r"""
double(memory_format=torch.preserve_format) -> Tensor

``self.double()`` is equivalent to ``self.to(torch.float64)``. See :func:`to`.

Args:
    {memory_format}
""".format(
        **common_args
    ),
)

add_docstr_all(
    "float",
    r"""
float(memory_format=torch.preserve_format) -> Tensor

``self.float()`` is equivalent to ``self.to(torch.float32)``. See :func:`to`.

Args:
    {memory_format}
""".format(
        **common_args
    ),
)

add_docstr_all(
    "cdouble",
    r"""
cdouble(memory_format=torch.preserve_format) -> Tensor

``self.cdouble()`` is equivalent to ``self.to(torch.complex128)``. See :func:`to`.

Args:
    {memory_format}
""".format(
        **common_args
    ),
)

add_docstr_all(
    "cfloat",
    r"""
cfloat(memory_format=torch.preserve_format) -> Tensor

``self.cfloat()`` is equivalent to ``self.to(torch.complex64)``. See :func:`to`.

Args:
    {memory_format}
""".format(
        **common_args
    ),
)

add_docstr_all(
    "chalf",
    r"""
chalf(memory_format=torch.preserve_format) -> Tensor

``self.chalf()`` is equivalent to ``self.to(torch.complex32)``. See :func:`to`.

Args:
     {memory_format}
 """.format(
        **common_args
    ),
)

add_docstr_all(
    "half",
    r"""
half(memory_format=torch.preserve_format) -> Tensor

``self.half()`` is equivalent to ``self.to(torch.float16)``. See :func:`to`.

Args:
    {memory_format}
""".format(
        **common_args
    ),
)

add_docstr_all(
    "int",
    r"""
int(memory_format=torch.preserve_format) -> Tensor

``self.int()`` is equivalent to ``self.to(torch.int32)``. See :func:`to`.

Args:
    {memory_format}
""".format(
        **common_args
    ),
)

add_docstr_all(
    "int_repr",
    r"""
int_repr() -> Tensor

Given a quantized Tensor,
``self.int_repr()`` returns a CPU Tensor with uint8_t as data type that stores the
underlying uint8_t values of the given Tensor.
""",
)


add_docstr_all(
    "long",
    r"""
long(memory_format=torch.preserve_format) -> Tensor

``self.long()`` is equivalent to ``self.to(torch.int64)``. See :func:`to`.

Args:
    {memory_format}
""".format(
        **common_args
    ),
)

add_docstr_all(
    "short",
    r"""
short(memory_format=torch.preserve_format) -> Tensor

``self.short()`` is equivalent to ``self.to(torch.int16)``. See :func:`to`.

Args:
    {memory_format}
""".format(
        **common_args
    ),
)

add_docstr_all(
    "take",
    r"""
take(indices) -> Tensor

See :func:`torch.take`
""",
)

add_docstr_all(
    "take_along_dim",
    r"""
take_along_dim(indices, dim) -> Tensor

See :func:`torch.take_along_dim`
""",
)

add_docstr_all(
    "tan",
    r"""
tan() -> Tensor

See :func:`torch.tan`
""",
)

add_docstr_all(
    "tan_",
    r"""
tan_() -> Tensor

In-place version of :meth:`~Tensor.tan`
""",
)

add_docstr_all(
    "tanh",
    r"""
tanh() -> Tensor

See :func:`torch.tanh`
""",
)

add_docstr_all(
    "tanh_",
    r"""
tanh_() -> Tensor

In-place version of :meth:`~Tensor.tanh`
""",
)

add_docstr_all(
    "tolist",
    r"""
tolist() -> list or number

Returns the tensor as a (nested) list. For scalars, a standard
Python number is returned, just like with :meth:`~Tensor.item`.
Tensors are automatically moved to the CPU first if necessary.

This operation is not differentiable.

Examples::

    >>> a = torch.randn(2, 2)
    >>> a.tolist()
    [[0.012766935862600803, 0.5415473580360413],
     [-0.08909505605697632, 0.7729271650314331]]
    >>> a[0,0].tolist()
    0.012766935862600803
""",
)

add_docstr_all(
    "topk",
    r"""
topk(k, dim=None, largest=True, sorted=True) -> (Tensor, LongTensor)

See :func:`torch.topk`
""",
)

add_docstr_all(
    "to_dense",
    r"""
to_dense() -> Tensor

Creates a strided copy of :attr:`self` if :attr:`self` is not a strided tensor, otherwise returns :attr:`self`.

Example::

    >>> s = torch.sparse_coo_tensor(
    ...        torch.tensor([[1, 1],
    ...                      [0, 2]]),
    ...        torch.tensor([9, 10]),
    ...        size=(3, 3))
    >>> s.to_dense()
    tensor([[ 0,  0,  0],
            [ 9,  0, 10],
            [ 0,  0,  0]])
""",
)

add_docstr_all(
    "to_sparse",
    r"""
to_sparse(sparseDims) -> Tensor

Returns a sparse copy of the tensor.  PyTorch supports sparse tensors in
:ref:`coordinate format <sparse-coo-docs>`.

Args:
    sparseDims (int, optional): the number of sparse dimensions to include in the new sparse tensor

Example::

    >>> d = torch.tensor([[0, 0, 0], [9, 0, 10], [0, 0, 0]])
    >>> d
    tensor([[ 0,  0,  0],
            [ 9,  0, 10],
            [ 0,  0,  0]])
    >>> d.to_sparse()
    tensor(indices=tensor([[1, 1],
                           [0, 2]]),
           values=tensor([ 9, 10]),
           size=(3, 3), nnz=2, layout=torch.sparse_coo)
    >>> d.to_sparse(1)
    tensor(indices=tensor([[1]]),
           values=tensor([[ 9,  0, 10]]),
           size=(3, 3), nnz=1, layout=torch.sparse_coo)
""",
)

add_docstr_all(
    "to_sparse_csr",
    r"""
to_sparse_csr() -> Tensor

Convert a tensor to compressed row storage format (CSR). Only works with 2D tensors.

Example::

    >>> dense = torch.randn(5, 5)
    >>> sparse = dense.to_sparse_csr()
    >>> sparse._nnz()
    25

""",
)

add_docstr_all(
    "to_sparse_csc",
    r"""
to_sparse_csc() -> Tensor

Convert a tensor to compressed column storage (CSC) format. Only works with 2D tensors.

Example::

    >>> dense = torch.randn(5, 5)
    >>> sparse = dense.to_sparse_csc()
    >>> sparse._nnz()
    25

""",
)

add_docstr_all(
    "to_sparse_bsr",
    r"""
to_sparse_bsr(blocksize) -> Tensor

Convert a CSR tensor to a block sparse row (BSR) storage format of given blocksize.

Example::

    >>> dense = torch.randn(10, 10)
    >>> sparse = dense.to_sparse_csr()
    >>> sparse_bsr = sparse.to_sparse_bsr((5, 5))
    >>> sparse_bsr.col_indices()
    tensor([0, 1, 0, 1])

""",
)

add_docstr_all(
    "to_sparse_bsc",
    r"""
to_sparse_bsc(blocksize) -> Tensor

Convert a CSR tensor to a block sparse column (BSC) storage format of given blocksize.

Example::

    >>> dense = torch.randn(10, 10)
    >>> sparse = dense.to_sparse_csr()
    >>> sparse_bsc = sparse.to_sparse_bsc((5, 5))
    >>> sparse_bsc.row_indices()
    tensor([0, 1, 0, 1])

""",
)

add_docstr_all(
    "to_mkldnn",
    r"""
to_mkldnn() -> Tensor
Returns a copy of the tensor in ``torch.mkldnn`` layout.

""",
)

add_docstr_all(
    "trace",
    r"""
trace() -> Tensor

See :func:`torch.trace`
""",
)

add_docstr_all(
    "transpose",
    r"""
transpose(dim0, dim1) -> Tensor

See :func:`torch.transpose`
""",
)

add_docstr_all(
    "transpose_",
    r"""
transpose_(dim0, dim1) -> Tensor

In-place version of :meth:`~Tensor.transpose`
""",
)

add_docstr_all(
    "triangular_solve",
    r"""
triangular_solve(A, upper=True, transpose=False, unitriangular=False) -> (Tensor, Tensor)

See :func:`torch.triangular_solve`
""",
)

add_docstr_all(
    "tril",
    r"""
tril(diagonal=0) -> Tensor

See :func:`torch.tril`
""",
)

add_docstr_all(
    "tril_",
    r"""
tril_(diagonal=0) -> Tensor

In-place version of :meth:`~Tensor.tril`
""",
)

add_docstr_all(
    "triu",
    r"""
triu(diagonal=0) -> Tensor

See :func:`torch.triu`
""",
)

add_docstr_all(
    "triu_",
    r"""
triu_(diagonal=0) -> Tensor

In-place version of :meth:`~Tensor.triu`
""",
)

add_docstr_all(
    "true_divide",
    r"""
true_divide(value) -> Tensor

See :func:`torch.true_divide`
""",
)

add_docstr_all(
    "true_divide_",
    r"""
true_divide_(value) -> Tensor

In-place version of :meth:`~Tensor.true_divide_`
""",
)

add_docstr_all(
    "trunc",
    r"""
trunc() -> Tensor

See :func:`torch.trunc`
""",
)

add_docstr_all(
    "fix",
    r"""
fix() -> Tensor

See :func:`torch.fix`.
""",
)

add_docstr_all(
    "trunc_",
    r"""
trunc_() -> Tensor

In-place version of :meth:`~Tensor.trunc`
""",
)

add_docstr_all(
    "fix_",
    r"""
fix_() -> Tensor

In-place version of :meth:`~Tensor.fix`
""",
)

add_docstr_all(
    "type",
    r"""
type(dtype=None, non_blocking=False, **kwargs) -> str or Tensor
Returns the type if `dtype` is not provided, else casts this object to
the specified type.

If this is already of the correct type, no copy is performed and the
original object is returned.

Args:
    dtype (dtype or string): The desired type
    non_blocking (bool): If ``True``, and the source is in pinned memory
        and destination is on the GPU or vice versa, the copy is performed
        asynchronously with respect to the host. Otherwise, the argument
        has no effect.
    **kwargs: For compatibility, may contain the key ``async`` in place of
        the ``non_blocking`` argument. The ``async`` arg is deprecated.
""",
)

add_docstr_all(
    "type_as",
    r"""
type_as(tensor) -> Tensor

Returns this tensor cast to the type of the given tensor.

This is a no-op if the tensor is already of the correct type. This is
equivalent to ``self.type(tensor.type())``

Args:
    tensor (Tensor): the tensor which has the desired type
""",
)

add_docstr_all(
    "unfold",
    r"""
unfold(dimension, size, step) -> Tensor

Returns a view of the original tensor which contains all slices of size :attr:`size` from
:attr:`self` tensor in the dimension :attr:`dimension`.

Step between two slices is given by :attr:`step`.

If `sizedim` is the size of dimension :attr:`dimension` for :attr:`self`, the size of
dimension :attr:`dimension` in the returned tensor will be
`(sizedim - size) / step + 1`.

An additional dimension of size :attr:`size` is appended in the returned tensor.

Args:
    dimension (int): dimension in which unfolding happens
    size (int): the size of each slice that is unfolded
    step (int): the step between each slice

Example::

    >>> x = torch.arange(1., 8)
    >>> x
    tensor([ 1.,  2.,  3.,  4.,  5.,  6.,  7.])
    >>> x.unfold(0, 2, 1)
    tensor([[ 1.,  2.],
            [ 2.,  3.],
            [ 3.,  4.],
            [ 4.,  5.],
            [ 5.,  6.],
            [ 6.,  7.]])
    >>> x.unfold(0, 2, 2)
    tensor([[ 1.,  2.],
            [ 3.,  4.],
            [ 5.,  6.]])
""",
)

add_docstr_all(
    "uniform_",
    r"""
uniform_(from=0, to=1) -> Tensor

Fills :attr:`self` tensor with numbers sampled from the continuous uniform
distribution:

.. math::
    P(x) = \dfrac{1}{\text{to} - \text{from}}
""",
)

add_docstr_all(
    "unsqueeze",
    r"""
unsqueeze(dim) -> Tensor

See :func:`torch.unsqueeze`
""",
)

add_docstr_all(
    "unsqueeze_",
    r"""
unsqueeze_(dim) -> Tensor

In-place version of :meth:`~Tensor.unsqueeze`
""",
)

add_docstr_all(
    "var",
    r"""
var(dim, unbiased=True, keepdim=False) -> Tensor

See :func:`torch.var`

.. function:: var(unbiased=True) -> Tensor
   :noindex:

See :func:`torch.var`
""",
)

add_docstr_all(
    "vdot",
    r"""
vdot(other) -> Tensor

See :func:`torch.vdot`
""",
)

add_docstr_all(
    "view",
    r"""
view(*shape) -> Tensor

Returns a new tensor with the same data as the :attr:`self` tensor but of a
different :attr:`shape`.

The returned tensor shares the same data and must have the same number
of elements, but may have a different size. For a tensor to be viewed, the new
view size must be compatible with its original size and stride, i.e., each new
view dimension must either be a subspace of an original dimension, or only span
across original dimensions :math:`d, d+1, \dots, d+k` that satisfy the following
contiguity-like condition that :math:`\forall i = d, \dots, d+k-1`,

.. math::

  \text{stride}[i] = \text{stride}[i+1] \times \text{size}[i+1]

Otherwise, it will not be possible to view :attr:`self` tensor as :attr:`shape`
without copying it (e.g., via :meth:`contiguous`). When it is unclear whether a
:meth:`view` can be performed, it is advisable to use :meth:`reshape`, which
returns a view if the shapes are compatible, and copies (equivalent to calling
:meth:`contiguous`) otherwise.

Args:
    shape (torch.Size or int...): the desired size

Example::

    >>> x = torch.randn(4, 4)
    >>> x.size()
    torch.Size([4, 4])
    >>> y = x.view(16)
    >>> y.size()
    torch.Size([16])
    >>> z = x.view(-1, 8)  # the size -1 is inferred from other dimensions
    >>> z.size()
    torch.Size([2, 8])

    >>> a = torch.randn(1, 2, 3, 4)
    >>> a.size()
    torch.Size([1, 2, 3, 4])
    >>> b = a.transpose(1, 2)  # Swaps 2nd and 3rd dimension
    >>> b.size()
    torch.Size([1, 3, 2, 4])
    >>> c = a.view(1, 3, 2, 4)  # Does not change tensor layout in memory
    >>> c.size()
    torch.Size([1, 3, 2, 4])
    >>> torch.equal(b, c)
    False


.. method:: view(dtype) -> Tensor
   :noindex:

Returns a new tensor with the same data as the :attr:`self` tensor but of a
different :attr:`dtype`.

If the element size of :attr:`dtype` is different than that of ``self.dtype``,
then the size of the last dimension of the output will be scaled
proportionally.  For instance, if :attr:`dtype` element size is twice that of
``self.dtype``, then each pair of elements in the last dimension of
:attr:`self` will be combined, and the size of the last dimension of the output
will be half that of :attr:`self`. If :attr:`dtype` element size is half that
of ``self.dtype``, then each element in the last dimension of :attr:`self` will
be split in two, and the size of the last dimension of the output will be
double that of :attr:`self`. For this to be possible, the following conditions
must be true:

    * ``self.dim()`` must be greater than 0.
    * ``self.stride(-1)`` must be 1.

Additionally, if the element size of :attr:`dtype` is greater than that of
``self.dtype``, the following conditions must be true as well:

    * ``self.size(-1)`` must be divisible by the ratio between the element
      sizes of the dtypes.
    * ``self.storage_offset()`` must be divisible by the ratio between the
      element sizes of the dtypes.
    * The strides of all dimensions, except the last dimension, must be
      divisible by the ratio between the element sizes of the dtypes.

If any of the above conditions are not met, an error is thrown.

.. warning::

    This overload is not supported by TorchScript, and using it in a Torchscript
    program will cause undefined behavior.


Args:
    dtype (:class:`torch.dtype`): the desired dtype

Example::

    >>> x = torch.randn(4, 4)
    >>> x
    tensor([[ 0.9482, -0.0310,  1.4999, -0.5316],
            [-0.1520,  0.7472,  0.5617, -0.8649],
            [-2.4724, -0.0334, -0.2976, -0.8499],
            [-0.2109,  1.9913, -0.9607, -0.6123]])
    >>> x.dtype
    torch.float32

    >>> y = x.view(torch.int32)
    >>> y
    tensor([[ 1064483442, -1124191867,  1069546515, -1089989247],
            [-1105482831,  1061112040,  1057999968, -1084397505],
            [-1071760287, -1123489973, -1097310419, -1084649136],
            [-1101533110,  1073668768, -1082790149, -1088634448]],
        dtype=torch.int32)
    >>> y[0, 0] = 1000000000
    >>> x
    tensor([[ 0.0047, -0.0310,  1.4999, -0.5316],
            [-0.1520,  0.7472,  0.5617, -0.8649],
            [-2.4724, -0.0334, -0.2976, -0.8499],
            [-0.2109,  1.9913, -0.9607, -0.6123]])

    >>> x.view(torch.cfloat)
    tensor([[ 0.0047-0.0310j,  1.4999-0.5316j],
            [-0.1520+0.7472j,  0.5617-0.8649j],
            [-2.4724-0.0334j, -0.2976-0.8499j],
            [-0.2109+1.9913j, -0.9607-0.6123j]])
    >>> x.view(torch.cfloat).size()
    torch.Size([4, 2])

    >>> x.view(torch.uint8)
    tensor([[  0, 202, 154,  59, 182, 243, 253, 188, 185, 252, 191,  63, 240,  22,
               8, 191],
            [227, 165,  27, 190, 128,  72,  63,  63, 146, 203,  15,  63,  22, 106,
              93, 191],
            [205,  59,  30, 192, 112, 206,   8, 189,   7,  95, 152, 190,  12, 147,
              89, 191],
            [ 43, 246,  87, 190, 235, 226, 254,  63, 111, 240, 117, 191, 177, 191,
              28, 191]], dtype=torch.uint8)
    >>> x.view(torch.uint8).size()
    torch.Size([4, 16])
""",
)

add_docstr_all(
    "view_as",
    r"""
view_as(other) -> Tensor

View this tensor as the same size as :attr:`other`.
``self.view_as(other)`` is equivalent to ``self.view(other.size())``.

Please see :meth:`~Tensor.view` for more information about ``view``.

Args:
    other (:class:`torch.Tensor`): The result tensor has the same size
        as :attr:`other`.
""",
)

add_docstr_all(
    "expand",
    r"""
expand(*sizes) -> Tensor

Returns a new view of the :attr:`self` tensor with singleton dimensions expanded
to a larger size.

Passing -1 as the size for a dimension means not changing the size of
that dimension.

Tensor can be also expanded to a larger number of dimensions, and the
new ones will be appended at the front. For the new dimensions, the
size cannot be set to -1.

Expanding a tensor does not allocate new memory, but only creates a
new view on the existing tensor where a dimension of size one is
expanded to a larger size by setting the ``stride`` to 0. Any dimension
of size 1 can be expanded to an arbitrary value without allocating new
memory.

Args:
    *sizes (torch.Size or int...): the desired expanded size

.. warning::

    More than one element of an expanded tensor may refer to a single
    memory location. As a result, in-place operations (especially ones that
    are vectorized) may result in incorrect behavior. If you need to write
    to the tensors, please clone them first.

Example::

    >>> x = torch.tensor([[1], [2], [3]])
    >>> x.size()
    torch.Size([3, 1])
    >>> x.expand(3, 4)
    tensor([[ 1,  1,  1,  1],
            [ 2,  2,  2,  2],
            [ 3,  3,  3,  3]])
    >>> x.expand(-1, 4)   # -1 means not changing the size of that dimension
    tensor([[ 1,  1,  1,  1],
            [ 2,  2,  2,  2],
            [ 3,  3,  3,  3]])
""",
)

add_docstr_all(
    "expand_as",
    r"""
expand_as(other) -> Tensor

Expand this tensor to the same size as :attr:`other`.
``self.expand_as(other)`` is equivalent to ``self.expand(other.size())``.

Please see :meth:`~Tensor.expand` for more information about ``expand``.

Args:
    other (:class:`torch.Tensor`): The result tensor has the same size
        as :attr:`other`.
""",
)

add_docstr_all(
    "sum_to_size",
    r"""
sum_to_size(*size) -> Tensor

Sum ``this`` tensor to :attr:`size`.
:attr:`size` must be broadcastable to ``this`` tensor size.

Args:
    size (int...): a sequence of integers defining the shape of the output tensor.
""",
)


add_docstr_all(
    "zero_",
    r"""
zero_() -> Tensor

Fills :attr:`self` tensor with zeros.
""",
)

add_docstr_all(
    "matmul",
    r"""
matmul(tensor2) -> Tensor

See :func:`torch.matmul`
""",
)

add_docstr_all(
    "chunk",
    r"""
chunk(chunks, dim=0) -> List of Tensors

See :func:`torch.chunk`
""",
)

add_docstr_all(
    "unsafe_chunk",
    r"""
unsafe_chunk(chunks, dim=0) -> List of Tensors

See :func:`torch.unsafe_chunk`
""",
)

add_docstr_all(
    "unsafe_split",
    r"""
unsafe_split(split_size, dim=0) -> List of Tensors

See :func:`torch.unsafe_split`
""",
)

add_docstr_all(
    "tensor_split",
    r"""
tensor_split(indices_or_sections, dim=0) -> List of Tensors

See :func:`torch.tensor_split`
""",
)

add_docstr_all(
    "hsplit",
    r"""
hsplit(split_size_or_sections) -> List of Tensors

See :func:`torch.hsplit`
""",
)

add_docstr_all(
    "vsplit",
    r"""
vsplit(split_size_or_sections) -> List of Tensors

See :func:`torch.vsplit`
""",
)

add_docstr_all(
    "dsplit",
    r"""
dsplit(split_size_or_sections) -> List of Tensors

See :func:`torch.dsplit`
""",
)

add_docstr_all(
    "stft",
    r"""
stft(frame_length, hop, fft_size=None, return_onesided=True, window=None, pad_end=0) -> Tensor

See :func:`torch.stft`
""",
)

add_docstr_all(
    "istft",
    r"""
istft(n_fft, hop_length=None, win_length=None, window=None,
 center=True, normalized=False, onesided=True, length=None) -> Tensor

See :func:`torch.istft`
""",
)

add_docstr_all(
    "det",
    r"""
det() -> Tensor

See :func:`torch.det`
""",
)

add_docstr_all(
    "where",
    r"""
where(condition, y) -> Tensor

``self.where(condition, y)`` is equivalent to ``torch.where(condition, self, y)``.
See :func:`torch.where`
""",
)

add_docstr_all(
    "logdet",
    r"""
logdet() -> Tensor

See :func:`torch.logdet`
""",
)

add_docstr_all(
    "slogdet",
    r"""
slogdet() -> (Tensor, Tensor)

See :func:`torch.slogdet`
""",
)

add_docstr_all(
    "unbind",
    r"""
unbind(dim=0) -> seq

See :func:`torch.unbind`
""",
)

add_docstr_all(
    "pin_memory",
    r"""
pin_memory() -> Tensor

Copies the tensor to pinned memory, if it's not already pinned.
""",
)

add_docstr_all(
    "pinverse",
    r"""
pinverse() -> Tensor

See :func:`torch.pinverse`
""",
)

add_docstr_all(
    "index_add",
    r"""
index_add(dim, index, source, *, alpha=1) -> Tensor

Out-of-place version of :meth:`torch.Tensor.index_add_`.
""",
)

add_docstr_all(
    "index_copy",
    r"""
index_copy(dim, index, tensor2) -> Tensor

Out-of-place version of :meth:`torch.Tensor.index_copy_`.
""",
)

add_docstr_all(
    "index_fill",
    r"""
index_fill(dim, index, value) -> Tensor

Out-of-place version of :meth:`torch.Tensor.index_fill_`.
""",
)

add_docstr_all(
    "scatter",
    r"""
scatter(dim, index, src) -> Tensor

Out-of-place version of :meth:`torch.Tensor.scatter_`
""",
)

add_docstr_all(
    "scatter_add",
    r"""
scatter_add(dim, index, src) -> Tensor

Out-of-place version of :meth:`torch.Tensor.scatter_add_`
""",
)

add_docstr_all(
    "scatter_reduce",
    r"""
scatter_reduce(dim, index, src, reduce, *, include_self=True) -> Tensor

Out-of-place version of :meth:`torch.Tensor.scatter_reduce_`
""",
)

add_docstr_all(
    "masked_scatter",
    r"""
masked_scatter(mask, tensor) -> Tensor

Out-of-place version of :meth:`torch.Tensor.masked_scatter_`
""",
)

add_docstr_all(
    "xlogy",
    r"""
xlogy(other) -> Tensor

See :func:`torch.xlogy`
""",
)

add_docstr_all(
    "xlogy_",
    r"""
xlogy_(other) -> Tensor

In-place version of :meth:`~Tensor.xlogy`
""",
)

add_docstr_all(
    "masked_fill",
    r"""
masked_fill(mask, value) -> Tensor

Out-of-place version of :meth:`torch.Tensor.masked_fill_`
""",
)

add_docstr_all(
    "grad",
    r"""
This attribute is ``None`` by default and becomes a Tensor the first time a call to
:func:`backward` computes gradients for ``self``.
The attribute will then contain the gradients computed and future calls to
:func:`backward` will accumulate (add) gradients into it.
""",
)

add_docstr_all(
    "retain_grad",
    r"""
retain_grad() -> None

Enables this Tensor to have their :attr:`grad` populated during
:func:`backward`. This is a no-op for leaf tensors.
""",
)

add_docstr_all(
    "retains_grad",
    r"""
Is ``True`` if this Tensor is non-leaf and its :attr:`grad` is enabled to be
populated during :func:`backward`, ``False`` otherwise.
""",
)

add_docstr_all(
    "requires_grad",
    r"""
Is ``True`` if gradients need to be computed for this Tensor, ``False`` otherwise.

.. note::

    The fact that gradients need to be computed for a Tensor do not mean that the :attr:`grad`
    attribute will be populated, see :attr:`is_leaf` for more details.

""",
)

add_docstr_all(
    "is_leaf",
    r"""
All Tensors that have :attr:`requires_grad` which is ``False`` will be leaf Tensors by convention.

For Tensors that have :attr:`requires_grad` which is ``True``, they will be leaf Tensors if they were
created by the user. This means that they are not the result of an operation and so
:attr:`grad_fn` is None.

Only leaf Tensors will have their :attr:`grad` populated during a call to :func:`backward`.
To get :attr:`grad` populated for non-leaf Tensors, you can use :func:`retain_grad`.

Example::

    >>> a = torch.rand(10, requires_grad=True)
    >>> a.is_leaf
    True
    >>> b = torch.rand(10, requires_grad=True).cuda()
    >>> b.is_leaf
    False
    # b was created by the operation that cast a cpu Tensor into a cuda Tensor
    >>> c = torch.rand(10, requires_grad=True) + 2
    >>> c.is_leaf
    False
    # c was created by the addition operation
    >>> d = torch.rand(10).cuda()
    >>> d.is_leaf
    True
    # d does not require gradients and so has no operation creating it (that is tracked by the autograd engine)
    >>> e = torch.rand(10).cuda().requires_grad_()
    >>> e.is_leaf
    True
    # e requires gradients and has no operations creating it
    >>> f = torch.rand(10, requires_grad=True, device="cuda")
    >>> f.is_leaf
    True
    # f requires grad, has no operation creating it


""",
)

add_docstr_all(
    "names",
    r"""
Stores names for each of this tensor's dimensions.

``names[idx]`` corresponds to the name of tensor dimension ``idx``.
Names are either a string if the dimension is named or ``None`` if the
dimension is unnamed.

Dimension names may contain characters or underscore. Furthermore, a dimension
name must be a valid Python variable name (i.e., does not start with underscore).

Tensors may not have two named dimensions with the same name.

.. warning::
    The named tensor API is experimental and subject to change.

""",
)

add_docstr_all(
    "is_cuda",
    r"""
Is ``True`` if the Tensor is stored on the GPU, ``False`` otherwise.
""",
)

add_docstr_all(
    "is_cpu",
    r"""
Is ``True`` if the Tensor is stored on the CPU, ``False`` otherwise.
""",
)

add_docstr_all(
    "is_ipu",
    r"""
Is ``True`` if the Tensor is stored on the IPU, ``False`` otherwise.
""",
)

add_docstr_all(
    "is_xpu",
    r"""
Is ``True`` if the Tensor is stored on the XPU, ``False`` otherwise.
""",
)

add_docstr_all(
    "is_quantized",
    r"""
Is ``True`` if the Tensor is quantized, ``False`` otherwise.
""",
)

add_docstr_all(
    "is_meta",
    r"""
Is ``True`` if the Tensor is a meta tensor, ``False`` otherwise.  Meta tensors
are like normal tensors, but they carry no data.
""",
)

add_docstr_all(
    "is_mps",
    r"""
Is ``True`` if the Tensor is stored on the MPS device, ``False`` otherwise.
""",
)

add_docstr_all(
    "is_sparse",
    r"""
Is ``True`` if the Tensor uses sparse storage layout, ``False`` otherwise.
""",
)

add_docstr_all(
    "is_sparse_csr",
    r"""
Is ``True`` if the Tensor uses sparse CSR storage layout, ``False`` otherwise.
""",
)

add_docstr_all(
    "device",
    r"""
Is the :class:`torch.device` where this Tensor is.
""",
)

add_docstr_all(
    "ndim",
    r"""
Alias for :meth:`~Tensor.dim()`
""",
)

add_docstr_all(
    "T",
    r"""
Returns a view of this tensor with its dimensions reversed.

If ``n`` is the number of dimensions in ``x``,
``x.T`` is equivalent to ``x.permute(n-1, n-2, ..., 0)``.

.. warning::
    The use of :func:`Tensor.T` on tensors of dimension other than 2 to reverse their shape
    is deprecated and it will throw an error in a future release. Consider :attr:`~.Tensor.mT`
    to transpose batches of matrices or `x.permute(*torch.arange(x.ndim - 1, -1, -1))` to reverse
    the dimensions of a tensor.
""",
)

add_docstr_all(
    "H",
    r"""
Returns a view of a matrix (2-D tensor) conjugated and transposed.

``x.H`` is equivalent to ``x.transpose(0, 1).conj()`` for complex matrices and
``x.transpose(0, 1)`` for real matrices.

.. seealso::

        :attr:`~.Tensor.mH`: An attribute that also works on batches of matrices.
""",
)

add_docstr_all(
    "mT",
    r"""
Returns a view of this tensor with the last two dimensions transposed.

``x.mT`` is equivalent to ``x.transpose(-2, -1)``.
""",
)

add_docstr_all(
    "mH",
    r"""
Accessing this property is equivalent to calling :func:`adjoint`.
""",
)

add_docstr_all(
    "adjoint",
    r"""
adjoint() -> Tensor

Alias for :func:`adjoint`
""",
)

add_docstr_all(
    "real",
    r"""
Returns a new tensor containing real values of the :attr:`self` tensor for a complex-valued input tensor.
The returned tensor and :attr:`self` share the same underlying storage.

Returns :attr:`self` if :attr:`self` is a real-valued tensor tensor.

Example::
    >>> x=torch.randn(4, dtype=torch.cfloat)
    >>> x
    tensor([(0.3100+0.3553j), (-0.5445-0.7896j), (-1.6492-0.0633j), (-0.0638-0.8119j)])
    >>> x.real
    tensor([ 0.3100, -0.5445, -1.6492, -0.0638])

""",
)

add_docstr_all(
    "imag",
    r"""
Returns a new tensor containing imaginary values of the :attr:`self` tensor.
The returned tensor and :attr:`self` share the same underlying storage.

.. warning::
    :func:`imag` is only supported for tensors with complex dtypes.

Example::
    >>> x=torch.randn(4, dtype=torch.cfloat)
    >>> x
    tensor([(0.3100+0.3553j), (-0.5445-0.7896j), (-1.6492-0.0633j), (-0.0638-0.8119j)])
    >>> x.imag
    tensor([ 0.3553, -0.7896, -0.0633, -0.8119])

""",
)

add_docstr_all(
    "as_subclass",
    r"""
as_subclass(cls) -> Tensor

Makes a ``cls`` instance with the same data pointer as ``self``. Changes
in the output mirror changes in ``self``, and the output stays attached
to the autograd graph. ``cls`` must be a subclass of ``Tensor``.
""",
)

add_docstr_all(
    "crow_indices",
    r"""
crow_indices() -> IntTensor

Returns the tensor containing the compressed row indices of the :attr:`self`
tensor when :attr:`self` is a sparse CSR tensor of layout ``sparse_csr``.
The ``crow_indices`` tensor is strictly of shape (:attr:`self`.size(0) + 1)
and of type ``int32`` or ``int64``. When using MKL routines such as sparse
matrix multiplication, it is necessary to use ``int32`` indexing in order
to avoid downcasting and potentially losing information.

Example::
    >>> csr = torch.eye(5,5).to_sparse_csr()
    >>> csr.crow_indices()
    tensor([0, 1, 2, 3, 4, 5], dtype=torch.int32)

""",
)

add_docstr_all(
    "col_indices",
    r"""
col_indices() -> IntTensor

Returns the tensor containing the column indices of the :attr:`self`
tensor when :attr:`self` is a sparse CSR tensor of layout ``sparse_csr``.
The ``col_indices`` tensor is strictly of shape (:attr:`self`.nnz())
and of type ``int32`` or ``int64``.  When using MKL routines such as sparse
matrix multiplication, it is necessary to use ``int32`` indexing in order
to avoid downcasting and potentially losing information.

Example::
    >>> csr = torch.eye(5,5).to_sparse_csr()
    >>> csr.col_indices()
    tensor([0, 1, 2, 3, 4], dtype=torch.int32)

""",
)

add_docstr_all(
    "to_padded_tensor",
    r"""
to_padded_tensor(padding, output_size=None) -> Tensor
See :func:`torch.nested.to_padded_tensor`
""",
)<|MERGE_RESOLUTION|>--- conflicted
+++ resolved
@@ -4868,22 +4868,9 @@
 """,
 )
 
-<<<<<<< HEAD
-add_docstr_all('swapdims', r"""
-=======
-add_docstr_all(
-    "symeig",
-    r"""
-symeig(eigenvectors=False, upper=True) -> (Tensor, Tensor)
-
-See :func:`torch.symeig`
-""",
-)
-
 add_docstr_all(
     "swapdims",
     r"""
->>>>>>> cf0de77c
 swapdims(dim0, dim1) -> Tensor
 
 See :func:`torch.swapdims`
