--- conflicted
+++ resolved
@@ -6,12 +6,7 @@
 
 namespace c10d {
 namespace {
-<<<<<<< HEAD
-c10::intrusive_ptr<Work> broadcast_(
-=======
-std::tuple<std::vector<at::Tensor>, c10::intrusive_ptr<ProcessGroup::Work>>
-broadcast_(
->>>>>>> 02157f62
+std::tuple<std::vector<at::Tensor>, c10::intrusive_ptr<Work>> broadcast_(
     at::TensorList tensors,
     const c10::intrusive_ptr<ProcessGroup>& process_group,
     int64_t root_rank,
@@ -23,9 +18,8 @@
       BroadcastOptions{
           root_rank, root_tensor, std::chrono::milliseconds(timeout)});
 
-  return std::
-      tuple<std::vector<at::Tensor>, c10::intrusive_ptr<ProcessGroup::Work>>(
-          std::move(tensor_vec), work);
+  return std::tuple<std::vector<at::Tensor>, c10::intrusive_ptr<Work>>(
+      std::move(tensor_vec), work);
 }
 
 std::tuple<std::vector<at::Tensor>, c10::intrusive_ptr<Work>> allreduce_(
@@ -45,14 +39,8 @@
       std::move(tensor_vec), work);
 }
 
-<<<<<<< HEAD
-c10::intrusive_ptr<Work> allgather_(
-=======
-std::tuple<
-    std::vector<std::vector<at::Tensor>>,
-    c10::intrusive_ptr<ProcessGroup::Work>>
+std::tuple<std::vector<std::vector<at::Tensor>>, c10::intrusive_ptr<Work>>
 allgather_(
->>>>>>> 02157f62
     const std::vector<std::vector<at::Tensor>>& output_tensors,
     const std::vector<at::Tensor>& input_tensors,
     const c10::intrusive_ptr<ProcessGroup>& process_group,
@@ -64,17 +52,12 @@
 
   // Copy output tensors (not storage) so that this can be used in a functional
   // manner
-  return std::tuple<
-      std::vector<std::vector<at::Tensor>>,
-      c10::intrusive_ptr<ProcessGroup::Work>>(output_tensors, work);
-}
-
-<<<<<<< HEAD
-c10::intrusive_ptr<Work> reduce_scatter_(
-=======
-std::tuple<std::vector<at::Tensor>, c10::intrusive_ptr<ProcessGroup::Work>>
-reduce_scatter_(
->>>>>>> 02157f62
+  return std::
+      tuple<std::vector<std::vector<at::Tensor>>, c10::intrusive_ptr<Work>>(
+          output_tensors, work);
+}
+
+std::tuple<std::vector<at::Tensor>, c10::intrusive_ptr<Work>> reduce_scatter_(
     const std::vector<at::Tensor>& output_tensors,
     const std::vector<std::vector<at::Tensor>>& input_tensors,
     const c10::intrusive_ptr<ProcessGroup>& process_group,
@@ -86,9 +69,8 @@
       ReduceScatterOptions{
           *reduce_op.get(), std::chrono::milliseconds(timeout)});
 
-  return std::
-      tuple<std::vector<at::Tensor>, c10::intrusive_ptr<ProcessGroup::Work>>(
-          output_tensors, work);
+  return std::tuple<std::vector<at::Tensor>, c10::intrusive_ptr<Work>>(
+      output_tensors, work);
 }
 
 c10::intrusive_ptr<Work> reduce_(
@@ -120,12 +102,7 @@
       GatherOptions{root_rank, std::chrono::milliseconds(timeout)});
 }
 
-<<<<<<< HEAD
-c10::intrusive_ptr<Work> scatter_(
-=======
-std::tuple<std::vector<at::Tensor>, c10::intrusive_ptr<ProcessGroup::Work>>
-scatter_(
->>>>>>> 02157f62
+std::tuple<std::vector<at::Tensor>, c10::intrusive_ptr<Work>> scatter_(
     const std::vector<at::Tensor>& output_tensors,
     const std::vector<std::vector<at::Tensor>>& input_tensors,
     const c10::intrusive_ptr<ProcessGroup>& process_group,
@@ -136,9 +113,8 @@
       const_cast<std::vector<std::vector<at::Tensor>>&>(input_tensors),
       ScatterOptions{root_rank, std::chrono::milliseconds(timeout)});
 
-  return std::
-      tuple<std::vector<at::Tensor>, c10::intrusive_ptr<ProcessGroup::Work>>(
-          output_tensors, work);
+  return std::tuple<std::vector<at::Tensor>, c10::intrusive_ptr<Work>>(
+      output_tensors, work);
 }
 
 c10::intrusive_ptr<Work> alltoall_(
@@ -232,20 +208,15 @@
     const c10::intrusive_ptr<ProcessGroup>& process_group,
     at::TensorList tensors,
     const BroadcastOptions& opts) {
-  static auto op = c10::Dispatcher::singleton()
-                       .findSchemaOrThrow("c10d::broadcast_", "")
-<<<<<<< HEAD
-                       .typed<c10::intrusive_ptr<::c10d::Work>(
-=======
-                       .typed<std::tuple<
-                           std::vector<at::Tensor>,
-                           c10::intrusive_ptr<ProcessGroup::Work>>(
->>>>>>> 02157f62
-                           at::TensorList,
-                           const c10::intrusive_ptr<::c10d::ProcessGroup>&,
-                           int64_t,
-                           int64_t,
-                           int64_t)>();
+  static auto op =
+      c10::Dispatcher::singleton()
+          .findSchemaOrThrow("c10d::broadcast_", "")
+          .typed<std::tuple<std::vector<at::Tensor>, c10::intrusive_ptr<Work>>(
+              at::TensorList,
+              const c10::intrusive_ptr<::c10d::ProcessGroup>&,
+              int64_t,
+              int64_t,
+              int64_t)>();
   // It's awakward to unbox the opts here and box them again in the custom C++
   // op. But it's also complicated to make opts as a CustomClassHolder. Leave it
   // as it is now.
@@ -284,13 +255,9 @@
     const AllgatherOptions& opts) {
   static auto op = c10::Dispatcher::singleton()
                        .findSchemaOrThrow("c10d::allgather_", "")
-<<<<<<< HEAD
-                       .typed<c10::intrusive_ptr<::c10d::Work>(
-=======
                        .typed<std::tuple<
                            std::vector<std::vector<at::Tensor>>,
-                           c10::intrusive_ptr<ProcessGroup::Work>>(
->>>>>>> 02157f62
+                           c10::intrusive_ptr<Work>>(
                            const std::vector<std::vector<at::Tensor>>&,
                            const std::vector<at::Tensor>&,
                            const c10::intrusive_ptr<::c10d::ProcessGroup>&,
@@ -304,20 +271,15 @@
     const std::vector<at::Tensor>& output_tensors,
     const std::vector<std::vector<at::Tensor>>& input_tensors,
     const ReduceScatterOptions& opts) {
-  static auto op = c10::Dispatcher::singleton()
-                       .findSchemaOrThrow("c10d::reduce_scatter_", "")
-<<<<<<< HEAD
-                       .typed<c10::intrusive_ptr<::c10d::Work>(
-=======
-                       .typed<std::tuple<
-                           std::vector<at::Tensor>,
-                           c10::intrusive_ptr<ProcessGroup::Work>>(
->>>>>>> 02157f62
-                           const std::vector<at::Tensor>&,
-                           const std::vector<std::vector<at::Tensor>>&,
-                           const c10::intrusive_ptr<::c10d::ProcessGroup>&,
-                           const c10::intrusive_ptr<::c10d::ReduceOp>&,
-                           int64_t)>();
+  static auto op =
+      c10::Dispatcher::singleton()
+          .findSchemaOrThrow("c10d::reduce_scatter_", "")
+          .typed<std::tuple<std::vector<at::Tensor>, c10::intrusive_ptr<Work>>(
+              const std::vector<at::Tensor>&,
+              const std::vector<std::vector<at::Tensor>>&,
+              const c10::intrusive_ptr<::c10d::ProcessGroup>&,
+              const c10::intrusive_ptr<::c10d::ReduceOp>&,
+              int64_t)>();
   return std::get<1>(op.call(
       output_tensors,
       input_tensors,
@@ -374,20 +336,15 @@
     const std::vector<at::Tensor>& output_tensors,
     const std::vector<std::vector<at::Tensor>>& input_tensors,
     const ScatterOptions& opts) {
-  static auto op = c10::Dispatcher::singleton()
-                       .findSchemaOrThrow("c10d::scatter_", "")
-<<<<<<< HEAD
-                       .typed<c10::intrusive_ptr<::c10d::Work>(
-=======
-                       .typed<std::tuple<
-                           std::vector<at::Tensor>,
-                           c10::intrusive_ptr<ProcessGroup::Work>>(
->>>>>>> 02157f62
-                           const std::vector<at::Tensor>&,
-                           const std::vector<std::vector<at::Tensor>>&,
-                           const c10::intrusive_ptr<::c10d::ProcessGroup>&,
-                           int64_t,
-                           int64_t)>();
+  static auto op =
+      c10::Dispatcher::singleton()
+          .findSchemaOrThrow("c10d::scatter_", "")
+          .typed<std::tuple<std::vector<at::Tensor>, c10::intrusive_ptr<Work>>(
+              const std::vector<at::Tensor>&,
+              const std::vector<std::vector<at::Tensor>>&,
+              const c10::intrusive_ptr<::c10d::ProcessGroup>&,
+              int64_t,
+              int64_t)>();
   return std::get<1>(op.call(
       output_tensors,
       input_tensors,
